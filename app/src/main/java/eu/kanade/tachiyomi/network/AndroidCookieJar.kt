--- conflicted
+++ resolved
@@ -9,11 +9,6 @@
 
     private val manager = CookieManager.getInstance()
 
-<<<<<<< HEAD
-    private val syncManager by lazy { CookieSyncManager.createInstance(context) }
-
-=======
->>>>>>> 83d5e458
     override fun saveFromResponse(url: HttpUrl, cookies: List<Cookie>) {
         val urlString = url.toString()
 
