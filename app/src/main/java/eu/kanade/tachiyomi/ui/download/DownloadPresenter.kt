package eu.kanade.tachiyomi.ui.download

import android.os.Bundle
import eu.kanade.tachiyomi.data.download.DownloadManager
import eu.kanade.tachiyomi.data.download.model.Download
import eu.kanade.tachiyomi.data.download.model.DownloadQueue
import eu.kanade.tachiyomi.ui.base.presenter.BasePresenter
import rx.Observable
import rx.android.schedulers.AndroidSchedulers
import timber.log.Timber
import uy.kohesive.injekt.injectLazy

/**
 * Presenter of [DownloadController].
 */
class DownloadPresenter : BasePresenter<DownloadController>() {

    /**
     * Download manager.
     */
    val downloadManager: DownloadManager by injectLazy()

    /**
     * Property to get the queue from the download manager.
     */
    val downloadQueue: DownloadQueue
        get() = downloadManager.queue

    override fun onCreate(savedState: Bundle?) {
        super.onCreate(savedState)

        downloadQueue.getUpdatedObservable()
                .observeOn(AndroidSchedulers.mainThread())
<<<<<<< HEAD
                .map { it.map(::DownloadItem) }
=======
                .map { ArrayList(it) }
>>>>>>> 83d5e458
                .subscribeLatestCache(DownloadController::onNextDownloads) { _, error ->
                    Timber.e(error)
                }
    }

    fun getDownloadStatusObservable(): Observable<Download> {
        return downloadQueue.getStatusObservable()
                .startWith(downloadQueue.getActiveDownloads())
    }

    fun getDownloadProgressObservable(): Observable<Download> {
        return downloadQueue.getProgressObservable()
                .onBackpressureBuffer()
    }

    /**
     * Pauses the download queue.
     */
    fun pauseDownloads() {
        downloadManager.pauseDownloads()
    }

    /**
     * Clears the download queue.
     */
    fun clearQueue() {
        downloadManager.clearQueue()
    }

    fun reorder(downloads: List<Download>) {
        downloadManager.reorderQueue(downloads)
    }

    fun cancelDownload(download: Download) {
        downloadManager.deletePendingDownloads(download)
    }

}<|MERGE_RESOLUTION|>--- conflicted
+++ resolved
@@ -31,11 +31,7 @@
 
         downloadQueue.getUpdatedObservable()
                 .observeOn(AndroidSchedulers.mainThread())
-<<<<<<< HEAD
                 .map { it.map(::DownloadItem) }
-=======
-                .map { ArrayList(it) }
->>>>>>> 83d5e458
                 .subscribeLatestCache(DownloadController::onNextDownloads) { _, error ->
                     Timber.e(error)
                 }
