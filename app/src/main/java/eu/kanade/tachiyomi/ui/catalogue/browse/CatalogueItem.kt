package eu.kanade.tachiyomi.ui.catalogue.browse

import android.view.Gravity
import android.view.View
import android.view.ViewGroup.LayoutParams.MATCH_PARENT
import android.widget.FrameLayout
import androidx.recyclerview.widget.RecyclerView
import com.f2prateek.rx.preferences.Preference
import eu.davidea.flexibleadapter.FlexibleAdapter
import eu.davidea.flexibleadapter.items.AbstractFlexibleItem
import eu.davidea.flexibleadapter.items.IFlexible
import eu.kanade.tachiyomi.R
import eu.kanade.tachiyomi.data.database.models.Manga
import eu.kanade.tachiyomi.data.preference.getOrDefault
import eu.kanade.tachiyomi.widget.AutofitRecyclerView
import kotlinx.android.synthetic.main.catalogue_grid_item.view.*
import androidx.recyclerview.widget.RecyclerView
import eu.davidea.flexibleadapter.items.IFlexible

class CatalogueItem(val manga: Manga, private val catalogueAsList: Preference<Boolean>) :
        AbstractFlexibleItem<CatalogueHolder>() {

    override fun getLayoutRes(): Int {
        return if (catalogueAsList.getOrDefault())
            R.layout.catalogue_list_item
        else
            R.layout.catalogue_grid_item
    }

<<<<<<< HEAD
    override fun createViewHolder(view: View, adapter: FlexibleAdapter<IFlexible<RecyclerView.ViewHolder>>): CatalogueHolder {
=======
    override fun createViewHolder(
            view: View,
            adapter: FlexibleAdapter<IFlexible<RecyclerView.ViewHolder>>
    ): CatalogueHolder {
>>>>>>> ed7ebf2d
        val parent = adapter.recyclerView
        return if (parent is AutofitRecyclerView) {
            view.apply {
                card.layoutParams = FrameLayout.LayoutParams(
                        MATCH_PARENT, parent.itemWidth / 3 * 4)
                gradient.layoutParams = FrameLayout.LayoutParams(
                        MATCH_PARENT, parent.itemWidth / 3 * 4 / 2, Gravity.BOTTOM)
            }
            CatalogueGridHolder(view, adapter)
        } else {
            CatalogueListHolder(view, adapter)
        }
    }

<<<<<<< HEAD
    override fun bindViewHolder(adapter: FlexibleAdapter<IFlexible<RecyclerView.ViewHolder>>,
                                holder: CatalogueHolder,
                                position: Int,
                                payloads: MutableList<Any?>?) {

=======
    override fun bindViewHolder(
            adapter: FlexibleAdapter<IFlexible<RecyclerView.ViewHolder>>,
            holder: CatalogueHolder,
            position: Int,
            payloads: List<Any?>?
    ) {
>>>>>>> ed7ebf2d
        holder.onSetValues(manga)
    }

    override fun equals(other: Any?): Boolean {
        if (this === other) return true
        if (other is CatalogueItem) {
            return manga.id!! == other.manga.id!!
        }
        return false
    }

    override fun hashCode(): Int {
        return manga.id!!.hashCode()
    }

}<|MERGE_RESOLUTION|>--- conflicted
+++ resolved
@@ -27,14 +27,7 @@
             R.layout.catalogue_grid_item
     }
 
-<<<<<<< HEAD
     override fun createViewHolder(view: View, adapter: FlexibleAdapter<IFlexible<RecyclerView.ViewHolder>>): CatalogueHolder {
-=======
-    override fun createViewHolder(
-            view: View,
-            adapter: FlexibleAdapter<IFlexible<RecyclerView.ViewHolder>>
-    ): CatalogueHolder {
->>>>>>> ed7ebf2d
         val parent = adapter.recyclerView
         return if (parent is AutofitRecyclerView) {
             view.apply {
@@ -49,20 +42,11 @@
         }
     }
 
-<<<<<<< HEAD
     override fun bindViewHolder(adapter: FlexibleAdapter<IFlexible<RecyclerView.ViewHolder>>,
                                 holder: CatalogueHolder,
                                 position: Int,
                                 payloads: MutableList<Any?>?) {
 
-=======
-    override fun bindViewHolder(
-            adapter: FlexibleAdapter<IFlexible<RecyclerView.ViewHolder>>,
-            holder: CatalogueHolder,
-            position: Int,
-            payloads: List<Any?>?
-    ) {
->>>>>>> ed7ebf2d
         holder.onSetValues(manga)
     }
 
