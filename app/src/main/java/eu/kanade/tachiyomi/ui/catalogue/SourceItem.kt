package eu.kanade.tachiyomi.ui.catalogue

import android.view.View
import androidx.recyclerview.widget.RecyclerView
import eu.davidea.flexibleadapter.FlexibleAdapter
import eu.davidea.flexibleadapter.items.AbstractSectionableItem
import eu.davidea.flexibleadapter.items.IFlexible
import eu.kanade.tachiyomi.R
import eu.kanade.tachiyomi.source.CatalogueSource

/**
 * Item that contains source information.
 *
 * @param source Instance of [CatalogueSource] containing source information.
 * @param header The header for this item.
 */
data class SourceItem(val source: CatalogueSource, val header: LangItem? = null) :
        AbstractSectionableItem<SourceHolder, LangItem>(header) {

    /**
     * Returns the layout resource of this item.
     */
    override fun getLayoutRes(): Int {
        return R.layout.catalogue_main_controller_card_item
    }

    /**
     * Creates a new view holder for this item.
     */
    override fun createViewHolder(view: View, adapter: FlexibleAdapter<IFlexible<RecyclerView.ViewHolder>>): SourceHolder {
        return SourceHolder(view, adapter as CatalogueAdapter)
    }

    /**
     * Binds this item to the given view holder.
     */
<<<<<<< HEAD
    override fun bindViewHolder(adapter: FlexibleAdapter<IFlexible<RecyclerView.ViewHolder>>, holder: SourceHolder, position: Int, payloads: MutableList<Any>) {
=======
    override fun bindViewHolder(
            adapter: FlexibleAdapter<IFlexible<RecyclerView.ViewHolder>>,
            holder: SourceHolder,
            position: Int,
            payloads: MutableList<Any>) {
>>>>>>> ed7ebf2d
        holder.bind(this)
    }

}<|MERGE_RESOLUTION|>--- conflicted
+++ resolved
@@ -34,15 +34,7 @@
     /**
      * Binds this item to the given view holder.
      */
-<<<<<<< HEAD
     override fun bindViewHolder(adapter: FlexibleAdapter<IFlexible<RecyclerView.ViewHolder>>, holder: SourceHolder, position: Int, payloads: MutableList<Any>) {
-=======
-    override fun bindViewHolder(
-            adapter: FlexibleAdapter<IFlexible<RecyclerView.ViewHolder>>,
-            holder: SourceHolder,
-            position: Int,
-            payloads: MutableList<Any>) {
->>>>>>> ed7ebf2d
         holder.bind(this)
     }
 
