package eu.kanade.tachiyomi.ui.setting

import androidx.preference.PreferenceScreen
<<<<<<< HEAD
import eu.kanade.tachiyomi.BuildConfig
=======
>>>>>>> ed7ebf2d
import eu.kanade.tachiyomi.R
import eu.kanade.tachiyomi.data.preference.PreferenceKeys
import eu.kanade.tachiyomi.data.updater.UpdaterJob
import eu.kanade.tachiyomi.ui.base.controller.withFadeTransaction
import eu.kanade.tachiyomi.util.getResourceColor

class SettingsMainController : SettingsController() {
    override fun setupPreferenceScreen(screen: PreferenceScreen) = with(screen) {
        titleRes = R.string.label_settings

        val tintColor = context.getResourceColor(R.attr.colorAccent)

        preference {
            iconRes = R.drawable.ic_tune_black_24dp
            iconTint = tintColor
            titleRes = R.string.pref_category_general
            onClick { navigateTo(SettingsGeneralController()) }
        }
        preference {
            iconRes = R.drawable.ic_in_library_24dp
            iconTint = tintColor
            titleRes = R.string.pref_category_library
            onClick { navigateTo(SettingsLibraryController()) }
        }
        preference {
            iconRes = R.drawable.ic_chrome_reader_mode_black_24dp
            iconTint = tintColor
            titleRes = R.string.pref_category_reader
            onClick { navigateTo(SettingsReaderController()) }
        }
        preference {
            iconRes = R.drawable.ic_file_download_black_24dp
            iconTint = tintColor
            titleRes = R.string.pref_category_downloads
            onClick { navigateTo(SettingsDownloadController()) }
        }
        preference {
            iconRes = R.drawable.ic_sync_black_24dp
            iconTint = tintColor
            titleRes = R.string.pref_category_tracking
            onClick { navigateTo(SettingsTrackingController()) }
        }
        preference {
            iconRes = R.drawable.ic_backup_black_24dp
            iconTint = tintColor
            titleRes = R.string.backup
            onClick { navigateTo(SettingsBackupController()) }
        }
        preference {
            iconRes = R.drawable.ic_code_black_24dp
            iconTint = tintColor
            titleRes = R.string.pref_category_advanced
            onClick { navigateTo(SettingsAdvancedController()) }
        }
        preference {
            iconRes = R.drawable.ic_help_black_24dp
            iconTint = tintColor
            titleRes = R.string.pref_category_about
            onClick { navigateTo(SettingsAboutController()) }
        }
    }

    private fun navigateTo(controller: SettingsController) {
        router.pushController(controller.withFadeTransaction())
    }
}
<|MERGE_RESOLUTION|>--- conflicted
+++ resolved
@@ -1,73 +1,69 @@
-package eu.kanade.tachiyomi.ui.setting
-
-import androidx.preference.PreferenceScreen
-<<<<<<< HEAD
-import eu.kanade.tachiyomi.BuildConfig
-=======
->>>>>>> ed7ebf2d
-import eu.kanade.tachiyomi.R
-import eu.kanade.tachiyomi.data.preference.PreferenceKeys
-import eu.kanade.tachiyomi.data.updater.UpdaterJob
-import eu.kanade.tachiyomi.ui.base.controller.withFadeTransaction
-import eu.kanade.tachiyomi.util.getResourceColor
-
-class SettingsMainController : SettingsController() {
-    override fun setupPreferenceScreen(screen: PreferenceScreen) = with(screen) {
-        titleRes = R.string.label_settings
-
-        val tintColor = context.getResourceColor(R.attr.colorAccent)
-
-        preference {
-            iconRes = R.drawable.ic_tune_black_24dp
-            iconTint = tintColor
-            titleRes = R.string.pref_category_general
-            onClick { navigateTo(SettingsGeneralController()) }
-        }
-        preference {
-            iconRes = R.drawable.ic_in_library_24dp
-            iconTint = tintColor
-            titleRes = R.string.pref_category_library
-            onClick { navigateTo(SettingsLibraryController()) }
-        }
-        preference {
-            iconRes = R.drawable.ic_chrome_reader_mode_black_24dp
-            iconTint = tintColor
-            titleRes = R.string.pref_category_reader
-            onClick { navigateTo(SettingsReaderController()) }
-        }
-        preference {
-            iconRes = R.drawable.ic_file_download_black_24dp
-            iconTint = tintColor
-            titleRes = R.string.pref_category_downloads
-            onClick { navigateTo(SettingsDownloadController()) }
-        }
-        preference {
-            iconRes = R.drawable.ic_sync_black_24dp
-            iconTint = tintColor
-            titleRes = R.string.pref_category_tracking
-            onClick { navigateTo(SettingsTrackingController()) }
-        }
-        preference {
-            iconRes = R.drawable.ic_backup_black_24dp
-            iconTint = tintColor
-            titleRes = R.string.backup
-            onClick { navigateTo(SettingsBackupController()) }
-        }
-        preference {
-            iconRes = R.drawable.ic_code_black_24dp
-            iconTint = tintColor
-            titleRes = R.string.pref_category_advanced
-            onClick { navigateTo(SettingsAdvancedController()) }
-        }
-        preference {
-            iconRes = R.drawable.ic_help_black_24dp
-            iconTint = tintColor
-            titleRes = R.string.pref_category_about
-            onClick { navigateTo(SettingsAboutController()) }
-        }
-    }
-
-    private fun navigateTo(controller: SettingsController) {
-        router.pushController(controller.withFadeTransaction())
-    }
-}
+package eu.kanade.tachiyomi.ui.setting
+
+import androidx.preference.PreferenceScreen
+import eu.kanade.tachiyomi.R
+import eu.kanade.tachiyomi.data.preference.PreferenceKeys
+import eu.kanade.tachiyomi.data.updater.UpdaterJob
+import eu.kanade.tachiyomi.ui.base.controller.withFadeTransaction
+import eu.kanade.tachiyomi.util.getResourceColor
+
+class SettingsMainController : SettingsController() {
+    override fun setupPreferenceScreen(screen: PreferenceScreen) = with(screen) {
+        titleRes = R.string.label_settings
+
+        val tintColor = context.getResourceColor(R.attr.colorAccent)
+
+        preference {
+            iconRes = R.drawable.ic_tune_black_24dp
+            iconTint = tintColor
+            titleRes = R.string.pref_category_general
+            onClick { navigateTo(SettingsGeneralController()) }
+        }
+        preference {
+            iconRes = R.drawable.ic_in_library_24dp
+            iconTint = tintColor
+            titleRes = R.string.pref_category_library
+            onClick { navigateTo(SettingsLibraryController()) }
+        }
+        preference {
+            iconRes = R.drawable.ic_chrome_reader_mode_black_24dp
+            iconTint = tintColor
+            titleRes = R.string.pref_category_reader
+            onClick { navigateTo(SettingsReaderController()) }
+        }
+        preference {
+            iconRes = R.drawable.ic_file_download_black_24dp
+            iconTint = tintColor
+            titleRes = R.string.pref_category_downloads
+            onClick { navigateTo(SettingsDownloadController()) }
+        }
+        preference {
+            iconRes = R.drawable.ic_sync_black_24dp
+            iconTint = tintColor
+            titleRes = R.string.pref_category_tracking
+            onClick { navigateTo(SettingsTrackingController()) }
+        }
+        preference {
+            iconRes = R.drawable.ic_backup_black_24dp
+            iconTint = tintColor
+            titleRes = R.string.backup
+            onClick { navigateTo(SettingsBackupController()) }
+        }
+        preference {
+            iconRes = R.drawable.ic_code_black_24dp
+            iconTint = tintColor
+            titleRes = R.string.pref_category_advanced
+            onClick { navigateTo(SettingsAdvancedController()) }
+        }
+        preference {
+            iconRes = R.drawable.ic_help_black_24dp
+            iconTint = tintColor
+            titleRes = R.string.pref_category_about
+            onClick { navigateTo(SettingsAboutController()) }
+        }
+    }
+
+    private fun navigateTo(controller: SettingsController) {
+        router.pushController(controller.withFadeTransaction())
+    }
+}