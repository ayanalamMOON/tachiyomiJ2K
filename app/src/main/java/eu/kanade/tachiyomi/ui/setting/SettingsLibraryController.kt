--- conflicted
+++ resolved
@@ -123,7 +123,6 @@
 
             // The following array lines up with the list rankingScheme in:
             // ../../data/library/LibraryUpdateRanker.kt
-<<<<<<< HEAD
             entriesRes = arrayOf(
                 R.string.action_sort_alpha,
                 R.string.action_sort_last_updated
@@ -134,37 +133,12 @@
             )
             defaultValue = "0"
             summaryRes = R.string.pref_library_update_prioritization_summary
-=======
-            val priorities = arrayOf(
-                    Pair("0", R.string.action_sort_alpha),
-                    Pair("1", R.string.action_sort_last_updated)
-            )
-            val defaultPriority = priorities[0]
-
-            entriesRes = priorities.map { it.second }.toTypedArray()
-            entryValues = priorities.map { it.first }.toTypedArray()
-            defaultValue = defaultPriority.first
-
-            val selectedPriority = priorities.find { it.first.toInt() == preferences.libraryUpdatePrioritization().getOrDefault() }
-            summaryRes = selectedPriority?.second ?: defaultPriority.second
-            onChange { newValue ->
-                summaryRes = priorities.find {
-                    it.first == (newValue as String)
-                }?.second ?: defaultPriority.second
-                true
-            }
->>>>>>> f3e228e8
         }
         intListPreference {
             key = Keys.defaultCategory
             titleRes = R.string.default_category
 
-<<<<<<< HEAD
             val categories = listOf(Category.createDefault()) + dbCategories
-
-            val selectedCategory = categories.find { it.id == preferences.defaultCategory() }
-=======
->>>>>>> f3e228e8
             entries = arrayOf(context.getString(R.string.default_category_summary)) +
                 categories.map { it.name }.toTypedArray()
             entryValues = arrayOf("-1") + categories.map { it.id.toString() }.toTypedArray()
