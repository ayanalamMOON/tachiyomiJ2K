package eu.kanade.tachiyomi.ui.reader.viewer.pager

import android.annotation.SuppressLint
import android.graphics.Typeface
import android.os.Build
import androidx.appcompat.widget.AppCompatTextView
import android.text.SpannableStringBuilder
import android.text.Spanned
import android.text.style.StyleSpan
import android.view.Gravity
import android.view.View
import android.view.ViewGroup
import android.view.ViewGroup.LayoutParams.MATCH_PARENT
import android.view.ViewGroup.LayoutParams.WRAP_CONTENT
import android.widget.LinearLayout
import android.widget.ProgressBar
import android.widget.TextView
import eu.kanade.tachiyomi.R
import eu.kanade.tachiyomi.ui.reader.model.ChapterTransition
import eu.kanade.tachiyomi.ui.reader.model.ReaderChapter
import eu.kanade.tachiyomi.util.dpToPx
import eu.kanade.tachiyomi.util.getResourceColor
import eu.kanade.tachiyomi.widget.ViewPagerAdapter
import rx.Subscription
import rx.android.schedulers.AndroidSchedulers

/**
 * View of the ViewPager that contains a chapter transition.
 */
@SuppressLint("ViewConstructor")
class PagerTransitionHolder(
        val viewer: PagerViewer,
        val transition: ChapterTransition
) : LinearLayout(viewer.activity), ViewPagerAdapter.PositionableView {

    /**
     * Item that identifies this view. Needed by the adapter to not recreate views.
     */
    override val item: Any
        get() = transition

    /**
     * Subscription for status changes of the transition page.
     */
    private var statusSubscription: Subscription? = null

    /**
     * Text view used to display the text of the current and next/prev chapters.
     */
    private var textView = TextView(context).apply {
<<<<<<< HEAD
        //if (Build.VERSION.SDK_INT >= 23)
        //setTextColor(context.getResourceColor(R.attr.))
=======
        textSize = 17.5F
>>>>>>> 491d476c
        wrapContent()
    }

    /**
     * View container of the current status of the transition page. Child views will be added
     * dynamically.
     */
    private var pagesContainer = LinearLayout(context).apply {
        layoutParams = LinearLayout.LayoutParams(MATCH_PARENT, WRAP_CONTENT)
        orientation = VERTICAL
        gravity = Gravity.CENTER
    }

    init {
        orientation = VERTICAL
        gravity = Gravity.CENTER
        val sidePadding = 64.dpToPx
        setPadding(sidePadding, 0, sidePadding, 0)
        addView(textView)
        addView(pagesContainer)

        when (transition) {
            is ChapterTransition.Prev -> bindPrevChapterTransition()
            is ChapterTransition.Next -> bindNextChapterTransition()
        }
    }

    /**
     * Called when this view is detached from the window. Unsubscribes any active subscription.
     */
    override fun onDetachedFromWindow() {
        super.onDetachedFromWindow()
        statusSubscription?.unsubscribe()
        statusSubscription = null
    }

    /**
     * Binds a next chapter transition on this view and subscribes to the load status.
     */
    private fun bindNextChapterTransition() {
        val nextChapter = transition.to

        textView.text = if (nextChapter != null) {
            SpannableStringBuilder().apply {
                append(context.getString(R.string.transition_finished))
                setSpan(StyleSpan(Typeface.BOLD), 0, length, Spanned.SPAN_INCLUSIVE_EXCLUSIVE)
                append("\n${transition.from.chapter.name}\n\n")
                val currSize = length
                append(context.getString(R.string.transition_next))
                setSpan(StyleSpan(Typeface.BOLD), currSize, length, Spanned.SPAN_INCLUSIVE_EXCLUSIVE)
                append("\n${nextChapter.chapter.name}\n\n")
            }
        } else {
            context.getString(R.string.transition_no_next)
        }

        if (nextChapter != null) {
            observeStatus(nextChapter)
        }
    }

    /**
     * Binds a previous chapter transition on this view and subscribes to the page load status.
     */
    private fun bindPrevChapterTransition() {
        val prevChapter = transition.to

        textView.text = if (prevChapter != null) {
            SpannableStringBuilder().apply {
                append(context.getString(R.string.transition_current))
                setSpan(StyleSpan(Typeface.BOLD), 0, length, Spanned.SPAN_INCLUSIVE_EXCLUSIVE)
                append("\n${transition.from.chapter.name}\n\n")
                val currSize = length
                append(context.getString(R.string.transition_previous))
                setSpan(StyleSpan(Typeface.BOLD), currSize, length, Spanned.SPAN_INCLUSIVE_EXCLUSIVE)
                append("\n${prevChapter.chapter.name}\n\n")
            }
        } else {
            context.getString(R.string.transition_no_previous)
        }

        if (prevChapter != null) {
            observeStatus(prevChapter)
        }
    }

    /**
     * Observes the status of the page list of the next/previous chapter. Whenever there's a new
     * state, the pages container is cleaned up before setting the new state.
     */
    private fun observeStatus(chapter: ReaderChapter) {
        statusSubscription?.unsubscribe()
        statusSubscription = chapter.stateObserver
            .observeOn(AndroidSchedulers.mainThread())
            .subscribe { state ->
                pagesContainer.removeAllViews()
                when (state) {
                    is ReaderChapter.State.Wait -> {}
                    is ReaderChapter.State.Loading -> setLoading()
                    is ReaderChapter.State.Error -> setError(state.error)
                    is ReaderChapter.State.Loaded -> setLoaded()
                }
            }
    }

    /**
     * Sets the loading state on the pages container.
     */
    private fun setLoading() {
        val progress = ProgressBar(context, null, android.R.attr.progressBarStyle)

        val textView = AppCompatTextView(context).apply {
            wrapContent()
            setText(R.string.transition_pages_loading)
        }

        pagesContainer.addView(progress)
        pagesContainer.addView(textView)
    }

    /**
     * Sets the loaded state on the pages container.
     */
    private fun setLoaded() {
        // No additional view is added
    }

    /**
     * Sets the error state on the pages container.
     */
    private fun setError(error: Throwable) {
        val textView = AppCompatTextView(context).apply {
            wrapContent()
            text = context.getString(R.string.transition_pages_error, error.message)
        }

        val retryBtn = PagerButton(context, viewer).apply {
            wrapContent()
            setText(R.string.action_retry)
            setOnClickListener {
                val toChapter = transition.to
                if (toChapter != null) {
                    viewer.activity.requestPreloadChapter(toChapter)
                }
            }
        }

        pagesContainer.addView(textView)
        pagesContainer.addView(retryBtn)
    }

    /**
     * Extension method to set layout params to wrap content on this view.
     */
    private fun View.wrapContent() {
        layoutParams = ViewGroup.LayoutParams(WRAP_CONTENT, WRAP_CONTENT)
    }

}<|MERGE_RESOLUTION|>--- conflicted
+++ resolved
@@ -48,12 +48,9 @@
      * Text view used to display the text of the current and next/prev chapters.
      */
     private var textView = TextView(context).apply {
-<<<<<<< HEAD
         //if (Build.VERSION.SDK_INT >= 23)
         //setTextColor(context.getResourceColor(R.attr.))
-=======
         textSize = 17.5F
->>>>>>> 491d476c
         wrapContent()
     }
 
