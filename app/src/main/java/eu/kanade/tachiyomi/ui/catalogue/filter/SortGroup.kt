package eu.kanade.tachiyomi.ui.catalogue.filter

import android.view.View
import androidx.recyclerview.widget.RecyclerView
import eu.davidea.flexibleadapter.FlexibleAdapter
import eu.davidea.flexibleadapter.items.AbstractExpandableHeaderItem
import eu.davidea.flexibleadapter.items.IFlexible
import eu.davidea.flexibleadapter.items.ISectionable
import eu.kanade.tachiyomi.R
import eu.kanade.tachiyomi.source.model.Filter
import eu.kanade.tachiyomi.util.setVectorCompat

class SortGroup(val filter: Filter.Sort) : AbstractExpandableHeaderItem<SortGroup.Holder, ISectionable<*, *>>() {

    init {
        isExpanded = false
    }

    override fun getLayoutRes(): Int {
        return R.layout.navigation_view_group
    }

    override fun getItemViewType(): Int {
        return 100
    }

    override fun createViewHolder(view: View, adapter: FlexibleAdapter<IFlexible<RecyclerView.ViewHolder>>): Holder {
        return Holder(view, adapter)
    }

<<<<<<< HEAD
    override fun bindViewHolder(adapter: FlexibleAdapter<IFlexible<RecyclerView.ViewHolder>>, holder: Holder, position: Int, payloads: MutableList<Any?>?) {
=======
    override fun bindViewHolder(adapter: FlexibleAdapter<IFlexible<RecyclerView.ViewHolder>>, holder: Holder, position: Int, payloads: List<Any?>?) {
>>>>>>> ed7ebf2d
        holder.title.text = filter.name

        holder.icon.setVectorCompat(if (isExpanded)
            R.drawable.ic_expand_more_white_24dp
        else
            R.drawable.ic_chevron_right_white_24dp)

        holder.itemView.setOnClickListener(holder)

    }

    override fun equals(other: Any?): Boolean {
        if (this === other) return true
        if (javaClass != other?.javaClass) return false
        return filter == (other as SortGroup).filter
    }

    override fun hashCode(): Int {
        return filter.hashCode()
    }

<<<<<<< HEAD
    class Holder(view: View, adapter: FlexibleAdapter<IFlexible<RecyclerView.ViewHolder>>) : GroupItem.Holder(view, adapter)
}
=======
    class Holder(view: View, adapter: FlexibleAdapter<*>) : GroupItem.Holder(view, adapter)
}

>>>>>>> ed7ebf2d
<|MERGE_RESOLUTION|>--- conflicted
+++ resolved
@@ -1,64 +1,54 @@
-package eu.kanade.tachiyomi.ui.catalogue.filter
-
-import android.view.View
-import androidx.recyclerview.widget.RecyclerView
-import eu.davidea.flexibleadapter.FlexibleAdapter
-import eu.davidea.flexibleadapter.items.AbstractExpandableHeaderItem
-import eu.davidea.flexibleadapter.items.IFlexible
-import eu.davidea.flexibleadapter.items.ISectionable
-import eu.kanade.tachiyomi.R
-import eu.kanade.tachiyomi.source.model.Filter
-import eu.kanade.tachiyomi.util.setVectorCompat
-
-class SortGroup(val filter: Filter.Sort) : AbstractExpandableHeaderItem<SortGroup.Holder, ISectionable<*, *>>() {
-
-    init {
-        isExpanded = false
-    }
-
-    override fun getLayoutRes(): Int {
-        return R.layout.navigation_view_group
-    }
-
-    override fun getItemViewType(): Int {
-        return 100
-    }
-
-    override fun createViewHolder(view: View, adapter: FlexibleAdapter<IFlexible<RecyclerView.ViewHolder>>): Holder {
-        return Holder(view, adapter)
-    }
-
-<<<<<<< HEAD
-    override fun bindViewHolder(adapter: FlexibleAdapter<IFlexible<RecyclerView.ViewHolder>>, holder: Holder, position: Int, payloads: MutableList<Any?>?) {
-=======
-    override fun bindViewHolder(adapter: FlexibleAdapter<IFlexible<RecyclerView.ViewHolder>>, holder: Holder, position: Int, payloads: List<Any?>?) {
->>>>>>> ed7ebf2d
-        holder.title.text = filter.name
-
-        holder.icon.setVectorCompat(if (isExpanded)
-            R.drawable.ic_expand_more_white_24dp
-        else
-            R.drawable.ic_chevron_right_white_24dp)
-
-        holder.itemView.setOnClickListener(holder)
-
-    }
-
-    override fun equals(other: Any?): Boolean {
-        if (this === other) return true
-        if (javaClass != other?.javaClass) return false
-        return filter == (other as SortGroup).filter
-    }
-
-    override fun hashCode(): Int {
-        return filter.hashCode()
-    }
-
-<<<<<<< HEAD
-    class Holder(view: View, adapter: FlexibleAdapter<IFlexible<RecyclerView.ViewHolder>>) : GroupItem.Holder(view, adapter)
-}
-=======
-    class Holder(view: View, adapter: FlexibleAdapter<*>) : GroupItem.Holder(view, adapter)
-}
-
->>>>>>> ed7ebf2d
+package eu.kanade.tachiyomi.ui.catalogue.filter
+
+import android.view.View
+import androidx.recyclerview.widget.RecyclerView
+import eu.davidea.flexibleadapter.FlexibleAdapter
+import eu.davidea.flexibleadapter.items.AbstractExpandableHeaderItem
+import eu.davidea.flexibleadapter.items.IFlexible
+import eu.davidea.flexibleadapter.items.ISectionable
+import eu.kanade.tachiyomi.R
+import eu.kanade.tachiyomi.source.model.Filter
+import eu.kanade.tachiyomi.util.setVectorCompat
+
+class SortGroup(val filter: Filter.Sort) : AbstractExpandableHeaderItem<SortGroup.Holder, ISectionable<*, *>>() {
+
+    init {
+        isExpanded = false
+    }
+
+    override fun getLayoutRes(): Int {
+        return R.layout.navigation_view_group
+    }
+
+    override fun getItemViewType(): Int {
+        return 100
+    }
+
+    override fun createViewHolder(view: View, adapter: FlexibleAdapter<IFlexible<RecyclerView.ViewHolder>>): Holder {
+        return Holder(view, adapter)
+    }
+
+    override fun bindViewHolder(adapter: FlexibleAdapter<IFlexible<RecyclerView.ViewHolder>>, holder: Holder, position: Int, payloads: MutableList<Any?>?) {
+        holder.title.text = filter.name
+
+        holder.icon.setVectorCompat(if (isExpanded)
+            R.drawable.ic_expand_more_white_24dp
+        else
+            R.drawable.ic_chevron_right_white_24dp)
+
+        holder.itemView.setOnClickListener(holder)
+
+    }
+
+    override fun equals(other: Any?): Boolean {
+        if (this === other) return true
+        if (javaClass != other?.javaClass) return false
+        return filter == (other as SortGroup).filter
+    }
+
+    override fun hashCode(): Int {
+        return filter.hashCode()
+    }
+
+    class Holder(view: View, adapter: FlexibleAdapter<IFlexible<RecyclerView.ViewHolder>>) : GroupItem.Holder(view, adapter)
+}