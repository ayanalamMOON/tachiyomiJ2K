--- conflicted
+++ resolved
@@ -5,24 +5,17 @@
 import android.annotation.SuppressLint
 import android.app.Activity
 import android.content.Intent
-<<<<<<< HEAD
 import android.view.LayoutInflater
 import android.view.Menu
 import android.view.MenuInflater
 import android.view.MenuItem
 import android.view.View
 import android.view.ViewGroup
-=======
-import android.view.*
->>>>>>> df14e6d4
 import androidx.appcompat.app.AppCompatActivity
 import androidx.appcompat.view.ActionMode
 import androidx.recyclerview.widget.DividerItemDecoration
 import androidx.recyclerview.widget.LinearLayoutManager
-<<<<<<< HEAD
 import com.google.android.material.snackbar.BaseTransientBottomBar
-=======
->>>>>>> df14e6d4
 import com.google.android.material.snackbar.Snackbar
 import com.jakewharton.rxbinding.support.v4.widget.refreshes
 import com.jakewharton.rxbinding.view.clicks
@@ -34,7 +27,6 @@
 import eu.kanade.tachiyomi.data.download.model.Download
 import eu.kanade.tachiyomi.ui.base.controller.NucleusController
 import eu.kanade.tachiyomi.ui.base.controller.popControllerWithTag
-<<<<<<< HEAD
 import eu.kanade.tachiyomi.ui.main.MainActivity
 import eu.kanade.tachiyomi.ui.manga.MangaController
 import eu.kanade.tachiyomi.ui.reader.ReaderActivity
@@ -50,17 +42,6 @@
 import timber.log.Timber
 
 class ChaptersController() : NucleusController<ChaptersPresenter>(),
-=======
-import eu.kanade.tachiyomi.ui.manga.MangaController
-import eu.kanade.tachiyomi.ui.reader.ReaderActivity
-import eu.kanade.tachiyomi.util.getCoordinates
-import eu.kanade.tachiyomi.util.snack
-import eu.kanade.tachiyomi.util.toast
-import kotlinx.android.synthetic.main.chapters_controller.*
-import timber.log.Timber
-
-class ChaptersController : NucleusController<ChaptersPresenter>(),
->>>>>>> df14e6d4
         ActionMode.Callback,
         FlexibleAdapter.OnItemClickListener,
         FlexibleAdapter.OnItemLongClickListener,
@@ -71,50 +52,35 @@
         DownloadCustomChaptersDialog.Listener,
         DeleteChaptersDialog.Listener {
 
-<<<<<<< HEAD
     constructor(startY: Float?) : this() {
         this.startingChapterYPos = startY
     }
 
-=======
->>>>>>> df14e6d4
     /**
      * Adapter containing a list of chapters.
      */
     private var adapter: ChaptersAdapter? = null
 
-<<<<<<< HEAD
     private var scrollToUnread = true
 
-=======
->>>>>>> df14e6d4
     /**
      * Action mode for multiple selection.
      */
     private var actionMode: ActionMode? = null
 
-<<<<<<< HEAD
     private var snack:Snackbar? = null
-=======
->>>>>>> df14e6d4
     /**
      * Selected items. Used to restore selections after a rotation.
      */
     private val selectedItems = mutableSetOf<ChapterItem>()
 
-<<<<<<< HEAD
     private var lastClickPosition = -1
 
-=======
->>>>>>> df14e6d4
     init {
         setHasOptionsMenu(true)
         setOptionsMenuHidden(true)
     }
-<<<<<<< HEAD
     var startingChapterYPos:Float? = null
-=======
->>>>>>> df14e6d4
 
     override fun createPresenter(): ChaptersPresenter {
         val ctrl = parentController as MangaController
@@ -138,7 +104,6 @@
         recycler.setHasFixedSize(true)
         adapter?.fastScroller = fast_scroller
 
-<<<<<<< HEAD
         val fabBaseMarginBottom = fab?.marginBottom ?: 0
         recycler.doOnApplyWindowInsets { v, insets, padding ->
 
@@ -152,8 +117,6 @@
             v.updatePaddingRelative(bottom = padding.bottom + (fab?.marginBottom ?: 0) +
                 fabBaseMarginBottom + (fab?.height ?: 0))
         }
-=======
->>>>>>> df14e6d4
         swipe_refresh.refreshes().subscribeUntilDestroy { fetchChaptersFromSource() }
 
         fab.clicks().subscribeUntilDestroy {
@@ -171,7 +134,6 @@
                 if (!reveal_view.showRevealEffect(coordinates.x, coordinates.y, revealAnimationListener)) {
                     openChapter(item.chapter)
                 }
-<<<<<<< HEAD
             } else if (snack == null || snack?.getText() != view.context.getString(R.string.no_next_chapter)) {
                 snack = view.snack(R.string.no_next_chapter, Snackbar.LENGTH_LONG) {
                     addCallback(object : BaseTransientBottomBar.BaseCallback<Snackbar>() {
@@ -181,10 +143,6 @@
                         }
                     })
                 }
-=======
-            } else {
-                view.context.toast(R.string.no_next_chapter)
->>>>>>> df14e6d4
             }
         }
     }
@@ -268,14 +226,9 @@
     fun onNextChapters(chapters: List<ChapterItem>) {
         // If the list is empty, fetch chapters from source if the conditions are met
         // We use presenter chapters instead because they are always unfiltered
-<<<<<<< HEAD
         if (presenter.chapters.isEmpty()) {
             initialFetchChapters()
         }
-=======
-        if (presenter.chapters.isEmpty())
-            initialFetchChapters()
->>>>>>> df14e6d4
 
         val adapter = adapter ?: return
         adapter.updateDataSet(chapters)
@@ -291,7 +244,6 @@
             }
             actionMode?.invalidate()
         }
-<<<<<<< HEAD
         scrollToUnread()
     }
 
@@ -307,9 +259,6 @@
             )
         }
         scrollToUnread = false
-=======
-
->>>>>>> df14e6d4
     }
 
     private fun initialFetchChapters() {
@@ -350,18 +299,11 @@
         startActivity(intent)
     }
 
-<<<<<<< HEAD
     override fun onItemClick(view: View?, position: Int): Boolean {
         val adapter = adapter ?: return false
         val item = adapter.getItem(position) ?: return false
         if (actionMode != null && adapter.mode == SelectableAdapter.Mode.MULTI) {
             lastClickPosition = position
-=======
-    override fun onItemClick(view: View, position: Int): Boolean {
-        val adapter = adapter ?: return false
-        val item = adapter.getItem(position) ?: return false
-        if (actionMode != null && adapter.mode == SelectableAdapter.Mode.MULTI) {
->>>>>>> df14e6d4
             toggleSelection(position)
             return true
         } else {
@@ -372,7 +314,6 @@
 
     override fun onItemLongClick(position: Int) {
         createActionModeIfNeeded()
-<<<<<<< HEAD
         when {
             lastClickPosition == -1 -> setSelection(position)
             lastClickPosition > position -> for (i in position until lastClickPosition)
@@ -383,9 +324,6 @@
         }
         lastClickPosition = position
         adapter?.notifyDataSetChanged()
-=======
-        toggleSelection(position)
->>>>>>> df14e6d4
     }
 
     // SELECTIONS & ACTION MODE
@@ -394,10 +332,7 @@
         val adapter = adapter ?: return
         val item = adapter.getItem(position) ?: return
         adapter.toggleSelection(position)
-<<<<<<< HEAD
         adapter.notifyDataSetChanged()
-=======
->>>>>>> df14e6d4
         if (adapter.isSelected(position)) {
             selectedItems.add(item)
         } else {
@@ -406,7 +341,6 @@
         actionMode?.invalidate()
     }
 
-<<<<<<< HEAD
     private fun setSelection(position: Int) {
         val adapter = adapter ?: return
         val item = adapter.getItem(position) ?: return
@@ -417,8 +351,6 @@
         }
     }
 
-=======
->>>>>>> df14e6d4
     private fun getSelectedChapters(): List<ChapterItem> {
         val adapter = adapter ?: return emptyList()
         return adapter.selectedPositions.mapNotNull { adapter.getItem(it) }
@@ -431,10 +363,7 @@
     }
 
     private fun destroyActionModeIfNeeded() {
-<<<<<<< HEAD
         lastClickPosition = -1
-=======
->>>>>>> df14e6d4
         actionMode?.finish()
     }
 
@@ -475,14 +404,11 @@
         actionMode = null
     }
 
-<<<<<<< HEAD
     override fun onDetach(view: View) {
         destroyActionModeIfNeeded()
         super.onDetach(view)
     }
 
-=======
->>>>>>> df14e6d4
     override fun onMenuItemClick(position: Int, item: MenuItem) {
         val chapter = adapter?.getItem(position) ?: return
         val chapters = listOf(chapter)
@@ -522,7 +448,6 @@
         val view = view
         destroyActionModeIfNeeded()
         presenter.downloadChapters(chapters)
-<<<<<<< HEAD
         if (view != null && !presenter.manga.favorite && (snack == null ||
                 snack?.getText() != view.context.getString(R.string.snack_add_to_library))) {
             snack = view.snack(view.context.getString(R.string.snack_add_to_library), Snackbar.LENGTH_INDEFINITE) {
@@ -537,14 +462,6 @@
                 })
             }
             (activity as? MainActivity)?.setUndoSnackBar(snack)
-=======
-        if (view != null && !presenter.manga.favorite) {
-            recycler?.snack(view.context.getString(R.string.snack_add_to_library), Snackbar.LENGTH_INDEFINITE) {
-                setAction(R.string.action_add) {
-                    presenter.addToLibrary()
-                }
-            }
->>>>>>> df14e6d4
         }
     }
 
@@ -579,17 +496,12 @@
         presenter.deleteChapters(chapters)
     }
 
-<<<<<<< HEAD
-    fun onChaptersDeleted() {
-        dismissDeletingDialog()
-=======
     fun onChaptersDeleted(chapters: List<ChapterItem>) {
         dismissDeletingDialog()
         //this is needed so the downloaded text gets removed from the item
         chapters.forEach {
             adapter?.updateItem(it)
         }
->>>>>>> df14e6d4
         adapter?.notifyDataSetChanged()
     }
 
