--- conflicted
+++ resolved
@@ -144,19 +144,11 @@
                 // Get uri of backup folder.
                 val uri = data.data
 
-<<<<<<< HEAD
-                // Get UriPermission so it's possible to write files post kitkat.
-                if (Build.VERSION.SDK_INT > Build.VERSION_CODES.KITKAT) {
-                    val flags = Intent.FLAG_GRANT_READ_URI_PERMISSION or
-                            Intent.FLAG_GRANT_WRITE_URI_PERMISSION
-                    if (uri != null)
-=======
                 // Get UriPermission so it's possible to write files
                 val flags = Intent.FLAG_GRANT_READ_URI_PERMISSION or
                         Intent.FLAG_GRANT_WRITE_URI_PERMISSION
 
                 if (uri != null) {
->>>>>>> 83d5e458
                     activity.contentResolver.takePersistableUriPermission(uri, flags)
                 }
 
@@ -165,22 +157,12 @@
             }
             CODE_BACKUP_CREATE -> if (data != null && resultCode == Activity.RESULT_OK) {
                 val activity = activity ?: return
-<<<<<<< HEAD
-                val uri = if (Build.VERSION.SDK_INT < Build.VERSION_CODES.LOLLIPOP) {
-                    val dir = data.data?.path
-                    val file = File(dir, Backup.getDefaultFilename())
-=======
->>>>>>> 83d5e458
 
                 val uri = data.data
                 val flags = Intent.FLAG_GRANT_READ_URI_PERMISSION or
                         Intent.FLAG_GRANT_WRITE_URI_PERMISSION
 
-<<<<<<< HEAD
-                    if (uri != null)
-=======
                 if (uri != null) {
->>>>>>> 83d5e458
                     activity.contentResolver.takePersistableUriPermission(uri, flags)
                 }
 
@@ -191,14 +173,8 @@
             }
             CODE_BACKUP_RESTORE -> if (data != null && resultCode == Activity.RESULT_OK) {
                 val uri = data.data
-<<<<<<< HEAD
                 if (uri != null)
                     RestoreBackupDialog(uri).showDialog(router)
-=======
-                if (uri != null) {
-                    RestoreBackupDialog(uri).showDialog(router)
-                }
->>>>>>> 83d5e458
             }
         }
     }
@@ -395,11 +371,7 @@
                     .negativeText(R.string.action_open_log)
                     .onNegative { _, _ ->
                         val context = applicationContext ?: return@onNegative
-<<<<<<< HEAD
-                        if (!path!!.isEmpty()) {
-=======
                         if (!path.isNullOrEmpty()) {
->>>>>>> 83d5e458
                             val destFile = File(path, file)
                             val uri = destFile.getUriCompat(context)
                             val sendIntent = Intent(Intent.ACTION_VIEW).apply {
