--- conflicted
+++ resolved
@@ -1,43 +1,39 @@
-package eu.kanade.tachiyomi.ui.catalogue.global_search
-
-import android.view.View
-import androidx.recyclerview.widget.RecyclerView
-import eu.davidea.flexibleadapter.FlexibleAdapter
-import eu.davidea.flexibleadapter.items.AbstractFlexibleItem
-import eu.davidea.flexibleadapter.items.IFlexible
-import eu.kanade.tachiyomi.R
-import eu.kanade.tachiyomi.data.database.models.Manga
-import androidx.recyclerview.widget.RecyclerView
-import eu.davidea.flexibleadapter.items.IFlexible
-
-class CatalogueSearchCardItem(val manga: Manga) : AbstractFlexibleItem<CatalogueSearchCardHolder>() {
-
-    override fun getLayoutRes(): Int {
-        return R.layout.catalogue_global_search_controller_card_item
-    }
-
-    override fun createViewHolder(view: View, adapter: FlexibleAdapter<IFlexible<RecyclerView.ViewHolder>>): CatalogueSearchCardHolder {
-        return CatalogueSearchCardHolder(view, adapter as CatalogueSearchCardAdapter)
-    }
-
-    override fun bindViewHolder(adapter: FlexibleAdapter<IFlexible<RecyclerView.ViewHolder>>, holder: CatalogueSearchCardHolder,
-<<<<<<< HEAD
-                                position: Int, payloads: MutableList<Any?>?) {
-=======
-                                position: Int, payloads: List<Any?>?) {
->>>>>>> ed7ebf2d
-        holder.bind(manga)
-    }
-
-    override fun equals(other: Any?): Boolean {
-        if (other is CatalogueSearchCardItem) {
-            return manga.id == other.manga.id
-        }
-        return false
-    }
-
-    override fun hashCode(): Int {
-        return manga.id?.toInt() ?: 0
-    }
-
-}
+package eu.kanade.tachiyomi.ui.catalogue.global_search
+
+import android.view.View
+import androidx.recyclerview.widget.RecyclerView
+import eu.davidea.flexibleadapter.FlexibleAdapter
+import eu.davidea.flexibleadapter.items.AbstractFlexibleItem
+import eu.davidea.flexibleadapter.items.IFlexible
+import eu.kanade.tachiyomi.R
+import eu.kanade.tachiyomi.data.database.models.Manga
+import androidx.recyclerview.widget.RecyclerView
+import eu.davidea.flexibleadapter.items.IFlexible
+
+class CatalogueSearchCardItem(val manga: Manga) : AbstractFlexibleItem<CatalogueSearchCardHolder>() {
+
+    override fun getLayoutRes(): Int {
+        return R.layout.catalogue_global_search_controller_card_item
+    }
+
+    override fun createViewHolder(view: View, adapter: FlexibleAdapter<IFlexible<RecyclerView.ViewHolder>>): CatalogueSearchCardHolder {
+        return CatalogueSearchCardHolder(view, adapter as CatalogueSearchCardAdapter)
+    }
+
+    override fun bindViewHolder(adapter: FlexibleAdapter<IFlexible<RecyclerView.ViewHolder>>, holder: CatalogueSearchCardHolder,
+                                position: Int, payloads: MutableList<Any?>?) {
+        holder.bind(manga)
+    }
+
+    override fun equals(other: Any?): Boolean {
+        if (other is CatalogueSearchCardItem) {
+            return manga.id == other.manga.id
+        }
+        return false
+    }
+
+    override fun hashCode(): Int {
+        return manga.id?.toInt() ?: 0
+    }
+
+}