--- conflicted
+++ resolved
@@ -11,6 +11,9 @@
 import androidx.appcompat.widget.SearchView
 import androidx.core.view.GravityCompat
 import androidx.drawerlayout.widget.DrawerLayout
+import androidx.recyclerview.widget.DividerItemDecoration
+import androidx.recyclerview.widget.LinearLayoutManager
+import androidx.recyclerview.widget.RecyclerView
 import com.f2prateek.rx.preferences.Preference
 import com.google.android.material.snackbar.BaseTransientBottomBar
 import com.google.android.material.snackbar.Snackbar
@@ -207,16 +210,11 @@
         }
 
         val recycler = if (presenter.isListMode) {
-            androidx.recyclerview.widget.RecyclerView(view.context).apply {
+            RecyclerView(view.context).apply {
                 id = R.id.recycler
-<<<<<<< HEAD
-                layoutManager = androidx.recyclerview.widget.LinearLayoutManager(context)
-                addItemDecoration(androidx.recyclerview.widget.DividerItemDecoration(context, androidx.recyclerview.widget.DividerItemDecoration.VERTICAL))
-=======
                 layoutManager = LinearLayoutManager(context)
                 layoutParams = RecyclerView.LayoutParams(ViewGroup.LayoutParams.MATCH_PARENT, ViewGroup.LayoutParams.MATCH_PARENT)
                 addItemDecoration(DividerItemDecoration(context, DividerItemDecoration.VERTICAL))
->>>>>>> 491d476c
             }
         } else {
             (catalogue_view.inflate(R.layout.catalogue_recycler_autofit) as AutofitRecyclerView).apply {
@@ -240,13 +238,8 @@
         recycler.adapter = adapter
 
         catalogue_view.addView(recycler, 1)
-<<<<<<< HEAD
         recycler.setOnApplyWindowInsetsListener(RecyclerWindowInsetsListener)
         if (oldPosition != androidx.recyclerview.widget.RecyclerView.NO_POSITION) {
-=======
-
-        if (oldPosition != RecyclerView.NO_POSITION) {
->>>>>>> 491d476c
             recycler.layoutManager?.scrollToPosition(oldPosition)
         }
         this.recycler = recycler
@@ -389,7 +382,7 @@
         hideProgressBar()
 
         snack?.dismiss()
-<<<<<<< HEAD
+        val message = if (error is NoResultsException) catalogue_view.context.getString(R.string.no_results_found) else (error.message ?: "")
         snack = catalouge_layout?.snack(message, Snackbar.LENGTH_INDEFINITE) {
             setAction(R.string.action_retry) {
                 // If not the first page, show bottom progress bar.
@@ -398,22 +391,7 @@
                     adapter.addScrollableFooterWithDelay(item, 0, true)
                 } else {
                     showProgressBar()
-=======
-
-        if (catalogue_view != null) {
-            val message = if (error is NoResultsException) catalogue_view.context.getString(R.string.no_results_found) else (error.message ?: "")
-
-            snack = catalogue_view.snack(message, Snackbar.LENGTH_INDEFINITE) {
-                setAction(R.string.action_retry) {
-                    // If not the first page, show bottom progress bar.
-                    if (adapter.mainItemCount > 0) {
-                        val item = progressItem ?: return@setAction
-                        adapter.addScrollableFooterWithDelay(item, 0, true)
-                    } else {
-                        showProgressBar()
-                    }
-                    presenter.requestNext()
->>>>>>> 491d476c
+                presenter.requestNext()
                 }
             }
         }
