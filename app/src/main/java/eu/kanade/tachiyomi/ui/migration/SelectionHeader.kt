package eu.kanade.tachiyomi.ui.migration

import android.view.View
import androidx.recyclerview.widget.RecyclerView
import eu.davidea.flexibleadapter.FlexibleAdapter
import eu.davidea.flexibleadapter.items.AbstractHeaderItem
import eu.davidea.flexibleadapter.items.IFlexible
import eu.kanade.tachiyomi.R
import eu.kanade.tachiyomi.ui.base.holder.BaseFlexibleViewHolder
import kotlinx.android.synthetic.main.catalogue_main_controller_card.*
import androidx.recyclerview.widget.RecyclerView
import eu.davidea.flexibleadapter.items.IFlexible
import kotlinx.android.synthetic.main.catalogue_main_controller_card.title

/**
 * Item that contains the selection header.
 */
class SelectionHeader : AbstractHeaderItem<SelectionHeader.Holder>() {

    /**
     * Returns the layout resource of this item.
     */
    override fun getLayoutRes(): Int {
        return R.layout.catalogue_main_controller_card
    }

    /**
     * Creates a new view holder for this item.
     */
    override fun createViewHolder(view: View, adapter: FlexibleAdapter<IFlexible<RecyclerView.ViewHolder>>): Holder {
        return SelectionHeader.Holder(view, adapter)
    }

    /**
     * Binds this item to the given view holder.
     */
    override fun bindViewHolder(adapter: FlexibleAdapter<IFlexible<RecyclerView.ViewHolder>>, holder: Holder,
<<<<<<< HEAD
                                position: Int, payloads: MutableList<Any?>?) {
=======
                                position: Int, payloads: List<Any?>?) {
>>>>>>> ed7ebf2d
        // Intentionally empty
    }

    class Holder(view: View, adapter: FlexibleAdapter<IFlexible<RecyclerView.ViewHolder>>) : BaseFlexibleViewHolder(view, adapter) {
        init {
            title.text = view.context.getString(R.string.migration_selection_prompt)
        }
    }

    override fun equals(other: Any?): Boolean {
        return other is SelectionHeader
    }

    override fun hashCode(): Int {
        return 0
    }
}<|MERGE_RESOLUTION|>--- conflicted
+++ resolved
@@ -35,11 +35,7 @@
      * Binds this item to the given view holder.
      */
     override fun bindViewHolder(adapter: FlexibleAdapter<IFlexible<RecyclerView.ViewHolder>>, holder: Holder,
-<<<<<<< HEAD
                                 position: Int, payloads: MutableList<Any?>?) {
-=======
-                                position: Int, payloads: List<Any?>?) {
->>>>>>> ed7ebf2d
         // Intentionally empty
     }
 
