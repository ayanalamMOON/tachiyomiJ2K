package eu.kanade.tachiyomi.ui.category

import com.google.android.material.snackbar.Snackbar
import androidx.appcompat.app.AppCompatActivity
import androidx.appcompat.view.ActionMode
import androidx.recyclerview.widget.LinearLayoutManager
import androidx.recyclerview.widget.RecyclerView
import android.view.*
import com.google.android.material.snackbar.BaseTransientBottomBar
import com.jakewharton.rxbinding.view.clicks
import eu.davidea.flexibleadapter.FlexibleAdapter
import eu.davidea.flexibleadapter.SelectableAdapter
import eu.davidea.flexibleadapter.helpers.UndoHelper
import eu.kanade.tachiyomi.R
import eu.kanade.tachiyomi.data.database.models.Category
import eu.kanade.tachiyomi.ui.base.controller.NucleusController
import eu.kanade.tachiyomi.ui.main.MainActivity
import eu.kanade.tachiyomi.util.doOnApplyWindowInsets
import eu.kanade.tachiyomi.util.marginBottom
import eu.kanade.tachiyomi.util.snack
import eu.kanade.tachiyomi.util.toast
import eu.kanade.tachiyomi.util.updateLayoutParams
import eu.kanade.tachiyomi.util.updatePaddingRelative
import kotlinx.android.synthetic.main.categories_controller.*

/**
 * Controller to manage the categories for the users' library.
 */
class CategoryController : NucleusController<CategoryPresenter>(),
        ActionMode.Callback,
        FlexibleAdapter.OnItemClickListener,
        FlexibleAdapter.OnItemLongClickListener,
        CategoryAdapter.OnItemReleaseListener,
        CategoryCreateDialog.Listener,
        CategoryRenameDialog.Listener,
        UndoHelper.OnActionListener {

    /**
     * Object used to show ActionMode toolbar.
     */
    private var actionMode: ActionMode? = null

    /**
     * Adapter containing category items.
     */
    private var adapter: CategoryAdapter? = null

    /**
     * Undo helper used for restoring a deleted category.
     */
    private var snack: Snackbar? = null

    /**
     * Creates the presenter for this controller. Not to be manually called.
     */
    override fun createPresenter() = CategoryPresenter()

    /**
     * Returns the toolbar title to show when this controller is attached.
     */
    override fun getTitle(): String? {
        return resources?.getString(R.string.action_edit_categories)
    }

    /**
     * Returns the view of this controller.
     *
     * @param inflater The layout inflater to create the view from XML.
     * @param container The parent view for this one.
     */
    override fun inflateView(inflater: LayoutInflater, container: ViewGroup): View {
        return inflater.inflate(R.layout.categories_controller, container, false)
    }

    /**
     * Called after view inflation. Used to initialize the view.
     *
     * @param view The view of this controller.
     */
    override fun onViewCreated(view: View) {
        super.onViewCreated(view)

        adapter = CategoryAdapter(this@CategoryController)
        recycler.layoutManager = androidx.recyclerview.widget.LinearLayoutManager(view.context)
        recycler.setHasFixedSize(true)
        recycler.adapter = adapter
        adapter?.isHandleDragEnabled = true
        adapter?.isPermanentDelete = false

        fab.clicks().subscribeUntilDestroy {
            CategoryCreateDialog(this@CategoryController).showDialog(router, null)
        }

        val fabBaseMarginBottom = fab?.marginBottom ?: 0
        recycler.doOnApplyWindowInsets { v, insets, padding ->
            v.updatePaddingRelative(bottom = padding.bottom + insets.systemWindowInsetBottom)
            fab?.updateLayoutParams<ViewGroup.MarginLayoutParams>  {
                bottomMargin = fabBaseMarginBottom + insets.systemWindowInsetBottom
            }
        }
    }

    /**
     * Called when the view is being destroyed. Used to release references and remove callbacks.
     *
     * @param view The view of this controller.
     */
    override fun onDestroyView(view: View) {
        // Manually call callback to delete categories if required
        snack?.dismiss()
        confirmDelete()
        snack = null
        actionMode = null
        adapter = null
        super.onDestroyView(view)
    }

    /**
     * Called from the presenter when the categories are updated.
     *
     * @param categories The new list of categories to display.
     */
    fun setCategories(categories: List<CategoryItem>) {
        actionMode?.finish()
        adapter?.updateDataSet(categories)
        if (categories.isNotEmpty()) {
            empty_view.hide()
            val selected = categories.filter { it.isSelected }
            if (selected.isNotEmpty()) {
                selected.forEach { onItemLongClick(categories.indexOf(it)) }
            }
        } else {
            empty_view.show(R.drawable.ic_shape_black_128dp, R.string.information_empty_category)
        }
    }

    /**
     * Called when action mode is first created. The menu supplied will be used to generate action
     * buttons for the action mode.
     *
     * @param mode ActionMode being created.
     * @param menu Menu used to populate action buttons.
     * @return true if the action mode should be created, false if entering this mode should be
     *              aborted.
     */
    override fun onCreateActionMode(mode: ActionMode, menu: Menu): Boolean {
        // Inflate menu.
        mode.menuInflater.inflate(R.menu.category_selection, menu)
        // Enable adapter multi selection.
        adapter?.mode = SelectableAdapter.Mode.MULTI
        return true
    }

    /**
     * Called to refresh an action mode's action menu whenever it is invalidated.
     *
     * @param mode ActionMode being prepared.
     * @param menu Menu used to populate action buttons.
     * @return true if the menu or action mode was updated, false otherwise.
     */
    override fun onPrepareActionMode(mode: ActionMode, menu: Menu): Boolean {
        val adapter = adapter ?: return false
        val count = adapter.selectedItemCount
        mode.title = resources?.getString(R.string.label_selected, count)

        // Show edit button only when one item is selected
        val editItem = mode.menu.findItem(R.id.action_edit)
        editItem.isVisible = count == 1
        return true
    }

    /**
     * Called to report a user click on an action button.
     *
     * @param mode The current ActionMode.
     * @param item The item that was clicked.
     * @return true if this callback handled the event, false if the standard MenuItem invocation
     *              should continue.
     */
    override fun onActionItemClicked(mode: ActionMode, item: MenuItem): Boolean {
        val adapter = adapter ?: return false

        when (item.itemId) {
            R.id.action_delete -> {
                adapter.removeItems(adapter.selectedPositions)
                snack =
                    view?.snack(R.string.snack_categories_deleted, Snackbar.LENGTH_INDEFINITE) {
                        var undoing = false
                        setAction(R.string.action_undo) {
                            adapter.restoreDeletedItems()
                            undoing = true
                        }
                        addCallback(object : BaseTransientBottomBar.BaseCallback<Snackbar>() {
                            override fun onDismissed(transientBottomBar: Snackbar?, event: Int) {
                                super.onDismissed(transientBottomBar, event)
                                if (!undoing) confirmDelete()
                            }
                        })
                    }
                (activity as? MainActivity)?.setUndoSnackBar(snack)
                mode.finish()
            }
            R.id.action_edit -> {
                // Edit selected category
                if (adapter.selectedItemCount == 1) {
                    val position = adapter.selectedPositions.first()
                    val category = adapter.getItem(position)?.category
                    if (category != null) {
                        editCategory(category)
                    }
                }
            }
            else -> return false
        }
        return true
    }

    /**
     * Called when an action mode is about to be exited and destroyed.
     *
     * @param mode The current ActionMode being destroyed.
     */
    override fun onDestroyActionMode(mode: ActionMode) {
        // Reset adapter to single selection
        adapter?.mode = SelectableAdapter.Mode.IDLE
        adapter?.clearSelection()
        actionMode = null
    }

    /**
     * Called when an item in the list is clicked.
     *
     * @param position The position of the clicked item.
     * @return true if this click should enable selection mode.
     */
    override fun onItemClick(view: View?, position: Int): Boolean {
        // Check if action mode is initialized and selected item exist.
<<<<<<< HEAD
        if (actionMode != null && position != androidx.recyclerview.widget.RecyclerView.NO_POSITION) {
=======
        return if (actionMode != null && position != RecyclerView.NO_POSITION) {
>>>>>>> 83d5e458
            toggleSelection(position)
            true
        } else {
            false
        }
    }

    /**
     * Called when an item in the list is long clicked.
     *
     * @param position The position of the clicked item.
     */
    override fun onItemLongClick(position: Int) {
        val activity = activity as? AppCompatActivity ?: return

        // Check if action mode is initialized.
        if (actionMode == null) {
            // Initialize action mode
            actionMode = activity.startSupportActionMode(this)
        }

        // Set item as selected
        toggleSelection(position)
    }

    /**
     * Toggle the selection state of an item.
     * If the item was the last one in the selection and is unselected, the ActionMode is finished.
     *
     * @param position The position of the item to toggle.
     */
    private fun toggleSelection(position: Int) {
        val adapter = adapter ?: return

        //Mark the position selected
        adapter.toggleSelection(position)

        if (adapter.selectedItemCount == 0) {
            actionMode?.finish()
        } else {
            actionMode?.invalidate()
        }
    }

    /**
     * Called when an item is released from a drag.
     *
     * @param position The position of the released item.
     */
    override fun onItemReleased(position: Int) {
        val adapter = adapter ?: return
        val categories = (0 until adapter.itemCount).mapNotNull { adapter.getItem(it)?.category }
        presenter.reorderCategories(categories)
    }

    /**
     * Called when the undo action is clicked in the snackbar.
     *
     * @param action The action performed.
     */
    override fun onActionCanceled(action: Int, positions: MutableList<Int>?) {
        adapter?.restoreDeletedItems()
        snack = null
    }

    /**
     * Called when the time to restore the items expires.
     *
     * @param action The action performed.
     * @param event The event that triggered the action
     */
    override fun onActionConfirmed(action: Int, event: Int) {
        val adapter = adapter ?: return
        presenter.deleteCategories(adapter.deletedItems.map { it.category })
        snack = null
    }

    fun confirmDelete() {
        val adapter = adapter ?: return
        presenter.deleteCategories(adapter.deletedItems.map { it.category })
        snack = null
    }

    /**
     * Show a dialog to let the user change the category name.
     *
     * @param category The category to be edited.
     */
    private fun editCategory(category: Category) {
        CategoryRenameDialog(this, category).showDialog(router)
    }

    /**
     * Renames the given category with the given name.
     *
     * @param category The category to rename.
     * @param name The new name of the category.
     */
    override fun renameCategory(category: Category, name: String) {
        presenter.renameCategory(category, name)
    }

    /**
     * Creates a new category with the given name.
     *
     * @param name The name of the new category.
     */
    override fun createCategory(name: String) {
        presenter.createCategory(name)
    }

    /**
     * Called from the presenter when a category with the given name already exists.
     */
    fun onCategoryExistsError() {
        activity?.toast(R.string.error_category_exists)
    }

}<|MERGE_RESOLUTION|>--- conflicted
+++ resolved
@@ -235,11 +235,7 @@
      */
     override fun onItemClick(view: View?, position: Int): Boolean {
         // Check if action mode is initialized and selected item exist.
-<<<<<<< HEAD
-        if (actionMode != null && position != androidx.recyclerview.widget.RecyclerView.NO_POSITION) {
-=======
         return if (actionMode != null && position != RecyclerView.NO_POSITION) {
->>>>>>> 83d5e458
             toggleSelection(position)
             true
         } else {
