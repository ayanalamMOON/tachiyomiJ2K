<?xml version="1.0" encoding="utf-8"?>
<androidx.constraintlayout.widget.ConstraintLayout
    xmlns:android="http://schemas.android.com/apk/res/android"
    xmlns:app="http://schemas.android.com/apk/res-auto"
    xmlns:tools="http://schemas.android.com/tools"
    android:layout_width="match_parent"
    android:layout_height="@dimen/material_component_lists_two_line_height"
    android:background="?attr/selectable_list_drawable">

    <ImageView
        android:id="@+id/manga_cover"
        android:layout_width="56dp"
        android:layout_height="0dp"
        android:paddingStart="16dp"
        android:paddingEnd="0dp"
        app:layout_constraintBottom_toBottomOf="parent"
        app:layout_constraintStart_toStartOf="parent"
        app:layout_constraintTop_toTopOf="parent"
<<<<<<< HEAD
        tools:src="@mipmap/ic_launcher" />
=======
        tools:src="@drawable/tachiyomi_circle" />
>>>>>>> 83d5e458

    <TextView
        android:id="@+id/manga_title"
        android:layout_width="0dp"
        android:layout_height="wrap_content"
        android:layout_marginStart="16dp"
        android:ellipsize="end"
        android:maxLines="1"
        android:textAppearance="@style/TextAppearance.Regular.Body1"
        app:layout_constraintBottom_toTopOf="@+id/chapter_title"
        app:layout_constraintStart_toEndOf="@+id/manga_cover"
        app:layout_constraintEnd_toStartOf="@+id/chapter_menu"
        app:layout_constraintTop_toTopOf="parent"
        app:layout_constraintVertical_chainStyle="packed"
        tools:text="Manga title" />

    <TextView
        android:id="@+id/chapter_title"
        android:layout_width="0dp"
        android:layout_height="wrap_content"
        android:layout_marginStart="16dp"
        android:layout_marginEnd="8dp"
        android:ellipsize="end"
        android:maxLines="1"
        android:textAppearance="@style/TextAppearance.Regular.Caption"
        app:layout_constraintStart_toEndOf="@+id/manga_cover"
        app:layout_constraintTop_toBottomOf="@+id/manga_title"
        app:layout_constraintEnd_toStartOf="@+id/download_text"
        app:layout_constraintBottom_toBottomOf="parent"
        tools:text="Chapter title" />

    <TextView
        android:id="@+id/download_text"
        android:layout_width="wrap_content"
        android:layout_height="wrap_content"
        android:layout_marginEnd="16dp"
        android:layout_marginBottom="3dp"
        android:textAllCaps="true"
        android:textSize="12sp"
        app:layout_constraintEnd_toEndOf="parent"
        app:layout_constraintBottom_toBottomOf="parent"
        tools:text="Downloaded" />

    <FrameLayout
        android:id="@+id/chapter_menu"
        android:layout_width="50dp"
        android:layout_height="0dp"
        android:paddingBottom="18dp"
        app:layout_constraintBottom_toBottomOf="parent"
        app:layout_constraintEnd_toEndOf="parent"
        app:layout_constraintTop_toTopOf="parent">

        <ImageView
            android:id="@+id/chapter_menu_icon"
            android:layout_width="24dp"
            android:layout_height="24dp"
            android:layout_gravity="center|end"
            android:layout_marginEnd="16dp" />

    </FrameLayout>

</androidx.constraintlayout.widget.ConstraintLayout><|MERGE_RESOLUTION|>--- conflicted
+++ resolved
@@ -16,11 +16,7 @@
         app:layout_constraintBottom_toBottomOf="parent"
         app:layout_constraintStart_toStartOf="parent"
         app:layout_constraintTop_toTopOf="parent"
-<<<<<<< HEAD
         tools:src="@mipmap/ic_launcher" />
-=======
-        tools:src="@drawable/tachiyomi_circle" />
->>>>>>> 83d5e458
 
     <TextView
         android:id="@+id/manga_title"
