<?xml version="1.0" encoding="utf-8"?>
<resources>
    <string name="app_name" translatable="false">Tachiyomi</string>

    <!--Models-->
    <string name="name">Name</string>
    <string name="categories">Categories</string>
    <string name="manga">Manga</string>
    <string name="chapters">Chapters</string>
    <string name="track">Tracking</string>
    <string name="history">History</string>

    <!-- Activities and fragments labels (toolbar title) -->
    <string name="label_settings">Settings</string>
    <string name="label_download_queue">Download queue</string>
    <string name="label_library">My library</string>
    <string name="label_recent_manga">Recently read</string>
    <string name="label_catalogues">Catalogues</string>
    <string name="label_recent_updates">Library updates</string>
    <string name="label_latest_updates">Latest updates</string>
    <string name="label_categories">Categories</string>
    <string name="label_selected">Selected: %1$d</string>
    <string name="label_backup">Backup</string>
    <string name="label_migration">Source migration</string>
    <string name="label_extensions">Extensions</string>
    <string name="label_extension_info">Extension info</string>
    <string name="label_help">Help</string>
    <string name="unlock_library">Unlock to access Library</string>


    <!-- Actions -->
    <string name="action_settings">Settings</string>
    <string name="action_filter">Filter</string>
    <string name="action_filter_downloaded">Downloaded</string>
    <string name="action_filter_bookmarked">Bookmarked</string>
    <string name="action_filter_unread">Unread</string>
    <string name="action_filter_read">Read</string>
    <string name="action_filter_empty">Remove filter</string>
    <string name="action_sort_alpha">Alphabetically</string>
    <string name="action_sort_enabled">Enabled</string>
    <string name="action_sort_total">Total chapters</string>
    <string name="action_sort_last_read">Last read</string>
    <string name="action_sort_drag_and_drop">Drag &amp; Drop</string>
    <string name="action_search">Search</string>
    <string name="action_skip_manga">Don\'t migrate</string>
    <string name="action_global_search">Global search</string>
    <string name="action_select_all">Select all</string>
    <string name="action_mark_as_read">Mark as read</string>
    <string name="action_mark_as_unread">Mark as unread</string>
    <string name="action_mark_previous_as_read">Mark previous as read</string>
    <string name="action_download">Download</string>
    <string name="action_bookmark">Bookmark</string>
    <string name="action_remove_bookmark">Remove bookmark</string>
    <string name="action_delete">Delete</string>
    <string name="action_update">Update</string>
    <string name="action_update_library">Update library</string>
    <string name="action_edit">Edit</string>
    <string name="action_add">Add</string>
    <string name="action_add_category">Add category</string>
    <string name="action_edit_categories">Edit categories</string>
    <string name="action_rename_category">Rename category</string>
    <string name="action_move_category">Move to categories</string>
    <string name="action_edit_cover">Edit the cover picture</string>
    <string name="action_sort_up">Sort up</string>
    <string name="action_sort_down">Sort down</string>
    <string name="action_show_downloaded">Downloaded</string>
    <string name="action_next_unread">Next unread</string>
    <string name="action_view_chapters">View chapters</string>
    <string name="action_start">Start</string>
    <string name="action_stop">Stop</string>
    <string name="action_pause">Pause</string>
    <string name="action_clear">Cancel all</string>
    <string name="action_close">Close</string>
    <string name="action_previous_chapter">Previous chapter</string>
    <string name="action_next_chapter">Next chapter</string>
    <string name="action_retry">Retry</string>
    <string name="action_remove">Remove</string>
    <string name="action_resume">Resume</string>
    <string name="action_move">Move</string>
    <string name="action_open_in_browser">Open in browser</string>
    <string name="action_open_in_web_view">Open in web view</string>
    <string name="action_add_to_home_screen">Add to home screen</string>
    <string name="action_display_mode">Change display mode</string>
    <string name="action_display">Display</string>
    <string name="action_display_grid">Grid</string>
    <string name="action_display_list">List</string>
    <string name="action_display_download_badge">Download badges</string>
    <string name="action_set_filter">Set filter</string>
    <string name="action_cancel">Cancel</string>
    <string name="action_sort">Sort</string>
    <string name="action_install">Install</string>
    <string name="action_share">Share</string>
    <string name="action_save">Save</string>
    <string name="action_reset">Reset</string>
    <string name="action_undo">Undo</string>
    <string name="action_export">Export</string>
    <string name="action_open_log">Open log</string>
    <string name="action_create">Create</string>
    <string name="action_restore">Restore</string>
    <string name="action_open">Open</string>
    <string name="action_login">Log in</string>
    <string name="action_webview_back">Back</string>
    <string name="action_webview_forward">Forward</string>
    <string name="action_auto_check_extensions">Auto-check for updates</string>
    <string name="action_search_manually">Search manually</string>
    <string name="action_migrate_now">Migrate now</string>
    <string name="action_copy_now">Copy now</string>
    <string name="action_reorganize_by">Reorder</string>
    <string name="action_alpha_reverse">Alpha. (descending)</string>
    <string name="action_sort_last_updated">Last updated</string>
    <string name="action_sort_first_updated">Last updated (desc.)</string>
    <string name="action_hide_title">Hide title</string>
    <string name="action_show_title">Show title</string>
    <string name="action_newest">Newest</string>
    <string name="action_oldest">Oldest</string>
    <string name="action_move_to_top">Move to top</string>
    <string name="action_move_to_bottom">Move to bottom</string>

    <!-- Operations -->
    <string name="deleting">Deleting…</string>
    <string name="loading">Loading…</string>

    <!-- Shortcuts-->
    <string name="app_not_available">App not available</string>
    <string name="short_recent_updates">Updates</string>

    <!-- Preferences -->
      <!-- Subsections -->
    <string name="pref_category_general">General</string>
    <string name="pref_category_library">Library</string>
    <string name="pref_category_reader">Reader</string>
    <string name="pref_category_downloads">Downloads</string>
    <string name="pref_category_sources">Sources</string>
    <string name="pref_category_all_sources">All Sources</string>
    <string name="pref_category_tracking">Tracking</string>
    <string name="pref_category_advanced">Advanced</string>
    <string name="pref_category_about">About</string>

      <!-- General section -->
    <string name="pref_theme">App theme</string>
    <string name="light_theme">Light</string>
    <string name="dark_theme">Dark</string>
    <string name="amoled_theme">AMOLED dark</string>
    <string name="darkblue_theme">Dark blue</string>
    <string name="system_theme">System default</string>
    <string name="system_amoled_theme">System default (AMOLED dark)</string>
    <string name="system_darkblue_theme">System default (Dark blue)</string>
    <string name="pref_start_screen">Start screen</string>
    <string name="pref_language">Language</string>
    <string name="system_default">System default</string>

      <!-- Library section -->
    <string name="pref_library_columns">Library manga per row</string>
    <string name="portrait">Portrait</string>
    <string name="landscape">Landscape</string>
    <string name="default_columns">Default</string>
    <string name="pref_library_update_interval">Library update frequency</string>
    <string name="update_never">Manual</string>
    <string name="update_1hour">Hourly</string>
    <string name="update_2hour">Every 2 hours</string>
    <string name="update_3hour">Every 3 hours</string>
    <string name="update_6hour">Every 6 hours</string>
    <string name="update_12hour">Every 12 hours</string>
    <string name="update_24hour">Daily</string>
    <string name="update_48hour">Every 2 days</string>
    <string name="update_weekly">Weekly</string>
    <string name="update_monthly">Monthly</string>
    <string name="pref_library_update_categories">Categories to include in global update</string>
    <string name="all">All</string>
    <string name="pref_library_update_prioritization">Library update order</string>
    <string name="pref_library_update_restriction">Library update restrictions</string>
    <string name="pref_library_update_restriction_summary">Update only when the conditions are met</string>
    <string name="wifi">Wi-Fi</string>
    <string name="charging">Charging</string>
    <string name="pref_update_only_non_completed">Only update ongoing manga</string>
    <string name="pref_auto_update_manga_sync">Sync chapters after reading</string>
    <string name="pref_remove_articles">Sort by ignoring articles</string>
    <string name="pref_remove_articles_summary">When sorting alphabetically, sort ignoring
        articles (a, an, the) at the start of manga titles</string>
    <string name="pref_skip_pre_migration">Skip pre-migration</string>
    <string name="pref_skip_pre_migration_summary">Use last saved pre-migration preferences
    and sources to mass migrate</string>
    <string name="pref_ask_update_manga_sync">Confirm before updating</string>
    <string name="default_category">Default category</string>
    <string name="default_category_summary">Always ask</string>
    <string name="lock_with_biometrics">Lock with biometrics</string>
    <string name="lock_when_idle">Lock when idle</string>
    <string name="lock_always">Always</string>
    <string name="lock_never">Never</string>
    <plurals name="lock_after_mins">
        <item quantity="one">After %1$s minutes</item>
        <item quantity="other">After %1$s minutes</item>
    </plurals>
    <string name="search_hint">Search title, tags, source</string>
    <string name="pref_refresh_covers_too">Automatically refresh covers</string>
    <string name="pref_refresh_covers_too_summary">Refresh covers in library as well
        when updating library (overwrites local covers)</string>

    <!-- Extension section -->
    <string name="all_lang">All</string>
    <string name="ext_details">Details</string>
    <string name="ext_update">Update</string>
    <string name="ext_obsolete">Obsolete</string>
    <string name="ext_install">Install</string>
    <string name="ext_pending">Pending</string>
    <string name="ext_downloading">Downloading</string>
    <string name="ext_installing">Installing</string>
    <string name="ext_installed">Installed</string>
    <string name="ext_trust">Trust</string>
    <string name="ext_untrusted">Untrusted</string>
    <string name="ext_uninstall">Uninstall</string>
    <string name="ext_preferences">Preferences</string>
    <string name="ext_available">Available</string>
    <string name="untrusted_extension">Untrusted extension</string>
    <string name="untrusted_extension_message">This extension was signed with an untrusted certificate and wasn\'t activated.\n\nA malicious extension could read any login credentials stored in Tachiyomi or execute arbitrary code.\n\nBy trusting this certificate you accept these risks.</string>
    <string name="obsolete_extension_message">This extension is no longer available.</string>
    <string name="ext_version_info">Version: %1$s</string>
    <string name="ext_language_info">Language: %1$s</string>
    <string name="ext_empty_preferences">No preferences to edit for this extension</string>

      <!-- Reader section -->
    <string name="pref_fullscreen">Fullscreen</string>
    <string name="pref_lock_orientation">Lock orientation</string>
    <string name="pref_page_transitions">Page transitions</string>
    <string name="pref_double_tap_anim_speed">Double tap animation speed</string>
    <string name="pref_show_page_number">Show page number</string>
    <string name="pref_true_color">32-bit color</string>
    <string name="pref_crop_borders">Crop borders</string>
    <string name="pref_custom_brightness">Use custom brightness</string>
    <string name="pref_custom_color_filter">Use custom color filter</string>
    <string name="pref_color_filter_mode">Color filter blend mode</string>
    <string name="filter_mode_default">Default</string>
    <string name="filter_mode_overlay">Overlay</string>
    <string name="filter_mode_multiply">Multiply</string>
    <string name="filter_mode_screen">Screen</string>
    <string name="filter_mode_lighten">Dodge / Lighten</string>
    <string name="filter_mode_darken">Burn / Darken</string>
    <string name="pref_keep_screen_on">Keep screen on</string>
    <string name="pref_skip_read_chapters">Skip chapters marked read</string>
    <string name="pref_reader_navigation">Navigation</string>
    <string name="pref_read_with_volume_keys">Volume keys</string>
    <string name="pref_read_with_volume_keys_inverted">Invert volume keys</string>
    <string name="pref_read_with_tapping">Tapping</string>
    <string name="pref_read_with_long_tap">Long tap dialog</string>
    <string name="pref_reader_theme">Background color</string>
    <string name="white_background">White</string>
    <string name="black_background">Black</string>
    <string name="smart_background">Smart (by page)</string>
    <string name="smart_theme_background">Smart (by theme)</string>
    <string name="pref_viewer_type">Default viewer</string>
    <string name="default_viewer">Default</string>
    <string name="left_to_right_viewer">Left to right</string>
    <string name="right_to_left_viewer">Right to left</string>
    <string name="vertical_viewer">Vertical</string>
    <string name="webtoon_viewer">Webtoon</string>
    <string name="pager_viewer">Pager</string>
    <string name="pref_image_decoder">Image decoder</string>
    <string name="pref_image_scale_type">Scale type</string>
    <string name="scale_type_fit_screen">Fit screen</string>
    <string name="scale_type_stretch">Stretch</string>
    <string name="scale_type_fit_width">Fit width</string>
    <string name="scale_type_fit_height">Fit height</string>
    <string name="scale_type_original_size">Original size</string>
    <string name="scale_type_smart_fit">Smart fit</string>
    <string name="pref_zoom_start">Zoom start position</string>
    <string name="zoom_start_automatic">Automatic</string>
    <string name="zoom_start_left">Left</string>
    <string name="zoom_start_right">Right</string>
    <string name="zoom_start_center">Center</string>
    <string name="double_tap_anim_speed_0">No animation</string>
    <string name="double_tap_anim_speed_normal">Normal</string>
    <string name="double_tap_anim_speed_fast">Fast</string>
    <string name="pref_rotation_type">Rotation</string>
    <string name="rotation_free">Free</string>
    <string name="rotation_lock">Lock</string>
    <string name="rotation_force_portrait">Force portrait</string>
    <string name="rotation_force_landscape">Force landscape</string>
    <string name="color_filter_r_value">R</string>
    <string name="color_filter_g_value">G</string>
    <string name="color_filter_b_value">B</string>
    <string name="color_filter_a_value">A</string>
    <string name="reader_theme_smart">Smart (based on page)</string>
    <string name="reader_theme_smart_theme">Smart (based on page and theme)</string>


      <!-- Downloads section -->
    <string name="pref_download_directory">Downloads directory</string>
    <string name="pref_download_only_over_wifi">Only download over Wi-Fi</string>
    <string name="pref_remove_after_marked_as_read">Remove when marked as read</string>
    <string name="pref_remove_after_read">Remove after read</string>
    <string name="custom_dir">Custom directory</string>
    <string name="disabled">Disabled</string>
    <string name="last_read_chapter">Last read chapter</string>
    <string name="second_to_last">Second to last chapter</string>
    <string name="third_to_last">Third to last chapter</string>
    <string name="fourth_to_last">Fourth to last chapter</string>
    <string name="fifth_to_last">Fifth to last chapter</string>
    <string name="pref_download_new">Download new chapters</string>
    <string name="pref_download_new_categories">Categories to include in download</string>

      <!-- Sync section -->
    <string name="services">Services</string>

    <!-- Backup section -->
    <string name="backup">Backup</string>
    <string name="pref_create_backup">Create backup</string>
    <string name="pref_create_backup_summ">Can be used to restore current library</string>
    <string name="pref_restore_backup">Restore backup</string>
    <string name="pref_restore_backup_summ">Restore library from backup file</string>
    <string name="pref_backup_directory">Backup directory</string>
    <string name="pref_backup_service_category">Service</string>
    <string name="pref_backup_interval">Backup frequency</string>
    <string name="pref_backup_slots">Max automatic backups</string>
    <string name="dialog_restoring_backup">Restoring backup\n%1$s added to library</string>
    <string name="source_not_found">Source not found</string>
    <string name="dialog_restoring_source_not_found">Restoring backup\n%1$s source not found</string>
    <string name="backup_created">Backup created</string>
    <string name="restore_completed">Restore completed</string>
    <string name="restore_error">Restore error</string>
    <string name="error_opening_log">Could not open log</string>
<<<<<<< HEAD
    <string name="restore_completed_content">%1$s Restored. %2$s errors found</string>
    <string name="restore_completed_content_2">%1$d skipped</string>
    <string name="backup_restore_content">Restore uses the network to fetch data, carrier costs may apply.\n\nMake sure you have installed all necessary extensions and are logged in to sources and tracking services before restoring.</string>
=======
    <string name="restore_completed_content">Restore took %1$s.\n%2$s errors found.</string>
    <string name="backup_restore_content">Restore uses sources to fetch data, carrier costs may apply.\n\nMake sure you have installed all necessary extensions and are logged in to sources and tracking services before restoring.</string>
>>>>>>> f3e228e8
    <string name="file_saved">File saved at %1$s</string>
    <string name="backup_choice">What do you want to backup?</string>
    <string name="restoring_backup">Restoring backup</string>
    <string name="backup_restoring_progress">Restoring (%1$d/%2$d)</string>
    <string name="creating_backup">Creating backup</string>
    <plurals name="sources_missing">
        <item quantity="one">%d source missing</item>
        <item quantity="other">%d sources missing</item>
    </plurals>
    <plurals name="licensed_manga">
        <item quantity="one">%d manga is now licensed and could not be restored</item>
        <item quantity="other">%d manga are now licensed and could not be restored</item>
    </plurals>
    <string name="not_logged_into">Not logged into %1$s</string>

      <!-- Advanced section -->
    <string name="pref_clear_chapter_cache">Clear chapter cache</string>
    <string name="used_cache">Used: %1$s</string>
    <plurals name="cache_deleted">
        <item quantity="one">Cache cleared. %d file has been deleted</item>
        <item quantity="other">Cache cleared. %d files have been deleted</item>
    </plurals>
    <string name="cache_delete_error">An error occurred while clearing cache</string>
    <string name="pref_clear_cookies">Clear cookies</string>
    <string name="cookies_cleared">Cookies cleared</string>
    <string name="choices_reset">Dialog choices reset</string>
    <string name="pref_clear_database">Clear database</string>
    <string name="pref_clear_database_summary">Delete manga and chapters that are not in your library</string>
    <string name="clear_database_confirmation">Are you sure? Read chapters and progress of non-library manga will be lost</string>
    <string name="clear_database_completed">Entries deleted</string>
    <string name="pref_refresh_library_metadata">Refresh library metadata</string>
    <string name="pref_refresh_library_metadata_summary">Updates covers, genres, description and manga status information</string>
    <string name="pref_refresh_library_tracking">Refresh tracking metadata</string>
    <string name="pref_refresh_library_tracking_summary">Updates status, score and last chapter read from the tracking services</string>
    <string name="pref_clean_downloads">Clean up downloaded chapters</string>
    <string name="pref_clean_downloads_summary">Delete non-existent, partially downloaded,
            and read chapter folders</string>

    <string name="starting_cleanup">Starting cleanup</string>
    <string name="no_cleanup_done">No folders to cleanup</string>
    <plurals name="cleanup_done">
        <item quantity="one">Cleanup done. Removed %d folder</item>
        <item quantity="other">Cleanup done. Removed %d folders</item>
    </plurals>

      <!-- About section -->
    <string name="version">Version</string>
    <string name="build_time">Build time</string>
    <string name="pref_enable_automatic_updates">Check for updates</string>
    <string name="pref_enable_automatic_updates_summary">Automatically check for new app versions</string>
    <!-- ACRA -->
    <string name="pref_enable_acra">Send crash reports</string>
    <string name="pref_acra_summary">Helps fix any bugs. No sensitive data will be sent</string>


    <!-- Login dialog -->
    <string name="login_title">Login for %1$s</string>
    <string name="username">Username</string>
    <string name="password">Password</string>
    <string name="show_password">Show password</string>
    <string name="login">Login</string>
    <string name="login_success">Successfully logged in</string>
    <string name="invalid_login">Could not log in</string>
    <string name="unknown_error">Unknown error</string>

    <!-- Library fragment -->
    <string name="library_search_hint">Title or author…</string>
    <string name="updating_library">Updating library</string>
    <string name="updating_category">Updating category</string>
    <string name="local_source_badge">Local</string>
    <string name="confirm_delete_manga">Are you sure you want to remove selected manga?</string>
    <string name="also_delete_chapters">Also delete downloaded chapters</string>

    <!-- Catalogue fragment -->
    <string name="source_search_options">Search filters</string>
    <string name="source_requires_login">This source requires you to log in</string>
    <string name="select_source">Select a source</string>
    <string name="no_valid_sources">Please enable at least one valid source</string>
    <string name="no_more_results">No more results</string>
    <string name="no_results_found">No results found</string>
    <string name="local_source">Local manga</string>
    <string name="other_source">Other</string>
    <string name="invalid_combination">Default can\'t be selected with other categories</string>
    <string name="added_to_library">The manga has been added to your library</string>
    <string name="action_global_search_hint">Global search…</string>
    <string name="latest">Latest</string>
    <string name="browse">Browse</string>

    <!-- Manga activity -->
    <string name="manga_not_in_db">This manga has been removed from the database.</string>

    <!-- Manga info fragment -->
    <string name="manga_detail_tab">Info</string>
    <string name="description">Description</string>
    <string name="ongoing">Ongoing</string>
    <string name="unknown">Unknown</string>
    <string name="licensed">Licensed</string>
    <string name="remove_from_library">Remove from library</string>
    <string name="manga_info_full_title_label">Title</string>
    <string name="manga_added_library">Added to library</string>
    <string name="manga_removed_library">Removed from library</string>
    <string name="manga_info_author_label">Author</string>
    <string name="manga_info_artist_label">Artist</string>
    <string name="manga_info_chapters_label">Chapters</string>
    <string name="manga_info_last_chapter_label">Last chapter</string>
    <string name="manga_info_latest_data_label">Updated</string>
    <string name="manga_info_status_label">Status</string>
    <string name="manga_info_source_label">Source</string>
    <string name="manga_info_genres_label">Genres</string>
    <string name="circular_icon">Circular</string>
    <string name="rounded_icon">Rounded</string>
    <string name="square_icon">Square</string>
    <string name="star_icon">Star</string>
    <string name="shortcut_title">Shortcut title</string>
    <string name="shortcut_created">Shortcut was added to home screen.</string>
    <string name="icon_shape">Icon shape</string>
    <string name="icon_creation_fail">Could not create shortcut</string>
    <string name="delete_downloads_for_manga">Delete downloaded chapters?</string>
    <string name="copied_to_clipboard">%1$s copied to clipboard</string>
    <string name="source_not_installed">Source not installed: %1$s</string>

    <!-- Manga chapters fragment -->
    <string name="manga_chapters_tab">Chapters</string>
    <string name="manga_chapter_no_title">No title</string>
    <string name="display_mode_chapter">Chapter %1$s</string>
    <string name="chapter_downloaded">Downloaded</string>
    <string name="chapter_queued">Queued</string>
    <string name="chapter_downloading">Downloading</string>
    <string name="chapter_downloading_progress">Downloading (%1$d/%2$d)</string>
    <string name="chapter_error">Error</string>
    <string name="chapter_paused">Paused</string>
    <string name="fetch_chapters_error">Could not fetch chapters</string>
    <string name="show_title">Show title</string>
    <string name="show_chapter_number">Show chapter number</string>
    <string name="sorting_mode">Sorting mode</string>
    <string name="sort_by_source">By source</string>
    <string name="sort_by_number">By chapter number</string>
    <string name="manga_download">Download</string>
    <string name="custom_download">Download custom amount</string>
    <string name="custom_hint">amount</string>
    <string name="download_1">Next chapter</string>
    <string name="download_5">Next 5 chapters</string>
    <string name="download_10">Next 10 chapters</string>
    <string name="download_custom">Custom</string>
    <string name="download_all">All</string>
    <string name="download_unread">Unread</string>
    <string name="confirm_delete_chapters">Are you sure you want to delete selected chapters?</string>
    <string name="confirm_migration">Migrate %1$d%2$s manga?</string>
    <string name="confirm_copy">Copy %1$d%2$s manga?</string>
    <string name="skipping_x">(skipping %1$d)</string>
    <plurals name="manga_migrated">
        <item quantity="one">%d manga migrated</item>
        <item quantity="other">%d manga migrated</item>
    </plurals>
    <string name="error_fetching_migration">No chapters found, this manga cannot be used for
        migration</string>
    <string name="no_alternatives_found">No Alternatives Found</string>
    <string name="stop_migration">Stop migrating?</string>
    <string name="invalid_download_dir">Invalid download directory</string>

    <!-- Tracking Screen -->
    <string name="manga_tracking_tab">Tracking</string>
    <string name="reading">Reading</string>
    <string name="completed">Completed</string>
    <string name="tracked">Tracked</string>
    <string name="dropped">Dropped</string>
    <string name="on_hold">On hold</string>
    <string name="plan_to_read">Plan to read</string>
    <string name="repeating">Re-reading</string>
    <string name="score">Score</string>
    <string name="title">Title</string>
    <string name="status">Status</string>
    <string name="track_status">Status</string>
    <string name="track_start_date">Started</string>
    <string name="track_type">Type</string>
    <string name="track_author">Author</string>
    <string name="url_not_set">Manga URL not set, please click title and select manga again</string>

    <!-- Category activity -->
    <string name="error_category_exists">A category with this name already exists!</string>
    <string name="snack_categories_deleted">Categories deleted</string>

    <!-- Dialog option with checkbox view -->
    <string name="dialog_with_checkbox_remove_description">This will remove the read date of this chapter. Are you sure?</string>
    <string name="dialog_with_checkbox_reset">Reset all chapters for this manga</string>

    <!-- SnackBar -->
    <string name="snack_add_to_library">Add manga to library?</string>

    <!-- Image notifier -->
    <string name="picture_saved">Picture saved</string>
    <string name="saving_picture">Saving picture</string>
    <string name="options">Options</string>

    <!-- Reader activity -->
    <string name="custom_filter">Custom filter</string>
    <string name="set_as_cover">Set as cover</string>
    <string name="cover_updated">Cover updated</string>
    <string name="page_downloaded">Page copied to %1$s</string>
    <string name="downloading">Downloading…</string>
    <string name="download_progress">Downloaded %1$d%%</string>
    <string name="chapter_progress">Page: %1$d</string>
    <string name="chapter_subtitle">Chapter %1$s</string>
    <string name="no_next_chapter">Next chapter not found</string>
    <string name="no_previous_chapter">Previous chapter not found</string>
    <string name="decode_image_error">The image could not be decoded</string>
    <string name="confirm_update_manga_sync">Update last chapter read in enabled services to %1$d?</string>
    <string name="confirm_set_image_as_cover">Use this image as cover art?</string>
    <string name="viewer_for_this_series">Viewer for this series</string>
    <string name="transition_finished">Finished:</string>
    <string name="transition_current">Current:</string>
    <string name="transition_next">Next:</string>
    <string name="transition_previous">Previous:</string>
    <string name="transition_no_next">There\'s no next chapter</string>
    <string name="transition_no_previous">There\'s no previous chapter</string>
    <string name="transition_pages_loading">Loading pages…</string>
    <string name="transition_pages_error">Failed to load pages: %1$s</string>
    <string name="reader_pull_up_for_more_options">Pull up for more options</string>

    <!-- Recent manga fragment -->
    <string name="recent_manga_source">%1$s - Ch.%2$s</string>

    <!-- Source migration screen -->
    <string name="migration_info">Tap to select the source to migrate from</string>
    <string name="migration_dialog_what_to_include">Select data to include</string>
    <string name="migration_selection_prompt">Select a source to migrate from</string>
    <string name="select">Select</string>
    <string name="migrate">Migrate</string>
    <string name="copy">Copy</string>
    <string name="migrating">Migrating…</string>
    <string name="migration">Migration</string>
    <string name="latest_x">Latest: %1$s</string>

    <!-- Downloads activity and service -->
    <string name="download_queue_error">Could not download chapters. You can try again in the downloads section</string>

    <!-- Library update service notifications -->
    <string name="notification_update_progress">Update progress: %1$d/%2$d</string>
    <string name="notification_new_chapters">New chapters found</string>
    <plurals name="notification_new_chapters_text">
        <item quantity="one">For %d titles</item>
        <item quantity="other">For %d titles</item>
    </plurals>
    <string name="notification_and_n_more">and %1$d more chapters.</string>
    <string name="notification_cover_update_failed">Failed to update cover</string>
    <string name="notification_first_add_to_library">Please add the manga to your library before doing this</string>
    <string name="notification_not_connected_to_ac_title">Sync canceled</string>
    <string name="notification_not_connected_to_ac_body">Not connected to AC power</string>
    <string name="notification_no_connection_title">Sync canceled</string>
    <string name="notification_no_connection_body">Connection not available</string>

    <string name="notification_action_error_log">View all errors</string>

    <!-- File Picker Titles -->
    <string name="file_select_cover">Select cover image</string>
    <string name="file_select_backup">Select backup file</string>
    <string name="file_select_icon">Select shortcut icon</string>

    <!--UpdateCheck-->
    <string name="update_check_title">New version available!</string>
    <string name="update_check_confirm">Download</string>
    <string name="update_check_ignore">Ignore</string>
    <string name="update_check_no_new_updates">No new updates available</string>
    <string name="update_check_download_started">Download started</string>
    <string name="update_check_look_for_updates">Searching for updates…</string>

    <!--UpdateCheck Notifications-->
    <string name="update_check_notification_file_download">Download update</string>
    <string name="update_check_notification_download_in_progress">Downloading…</string>
    <string name="update_check_notification_download_complete">Download complete</string>
    <string name="update_check_notification_download_error">Download error</string>
    <string name="update_check_notification_update_available">Update available</string>
    <plurals name="update_check_notification_ext_updates">
        <item quantity="one">Extension update available</item>
        <item quantity="other">%d extension updates available</item>
    </plurals>

    <!--Content Description-->
    <string name="description_backdrop">Backdrop image of manga</string>
    <string name="description_cover">Cover of manga</string>

    <!-- Information Text -->
    <string name="information_no_downloads">No downloads</string>
    <string name="information_no_recent">No recent chapters</string>
    <string name="information_no_recent_manga">No recently read manga</string>
    <string name="information_empty_library">Your library is empty, add series to your library from the catalogues.</string>
    <string name="information_empty_category">You have no categories. Hit the plus button to create one for organizing your library.</string>

    <!-- Download Notification -->
    <string name="download_notifier_downloader_title">Downloader</string>
    <string name="download_notifier_title_error">Error</string>
    <string name="download_notifier_unkown_error">Could not download chapter due to unexpected error</string>
    <string name="download_notifier_page_error">A page is missing in directory</string>
    <string name="download_notifier_page_ready_error">A page has not been loaded</string>
    <string name="download_notifier_text_only_wifi">No Wi-Fi connection available</string>
    <string name="download_notifier_no_network">No network connection available</string>
    <string name="download_notifier_download_paused">Download paused</string>

    <!-- Notification channels -->
    <string name="channel_common">Common</string>
    <string name="channel_library">Library</string>
    <string name="channel_downloader">Downloader</string>
    <string name="channel_ext_updates">Extension Updates</string>
    <string name="channel_backup_restore">Restore Backup</string>
    <string name="channel_library_updates">Updating Library</string>
    <string name="channel_new_chapters">New Chapters</string>

    <string name="data_to_include_in_migration">Data to include in migration</string>
    <string name="search_parameter">Search parameter (e.g. language:english)</string>
    <string name="include_extra_search_parameter">Include extra search parameter when searching</string>
    <string name="use_intelligent_search">Search title + keywords of title</string>
    <string name="migrating_to">migrating to</string>
    <string name="use_most_chapters">Use source with the most chapters (slower)</string>
    <string name="use_first_source">Use first source with alternative</string>
    <string name="skip_this_step_next_time">Skip this step next time</string>
    <string name="pre_migration_skip_toast">To show this screen again, go to Settings -> Library.</string>

</resources><|MERGE_RESOLUTION|>--- conflicted
+++ resolved
@@ -318,14 +318,9 @@
     <string name="restore_completed">Restore completed</string>
     <string name="restore_error">Restore error</string>
     <string name="error_opening_log">Could not open log</string>
-<<<<<<< HEAD
     <string name="restore_completed_content">%1$s Restored. %2$s errors found</string>
     <string name="restore_completed_content_2">%1$d skipped</string>
     <string name="backup_restore_content">Restore uses the network to fetch data, carrier costs may apply.\n\nMake sure you have installed all necessary extensions and are logged in to sources and tracking services before restoring.</string>
-=======
-    <string name="restore_completed_content">Restore took %1$s.\n%2$s errors found.</string>
-    <string name="backup_restore_content">Restore uses sources to fetch data, carrier costs may apply.\n\nMake sure you have installed all necessary extensions and are logged in to sources and tracking services before restoring.</string>
->>>>>>> f3e228e8
     <string name="file_saved">File saved at %1$s</string>
     <string name="backup_choice">What do you want to backup?</string>
     <string name="restoring_backup">Restoring backup</string>
