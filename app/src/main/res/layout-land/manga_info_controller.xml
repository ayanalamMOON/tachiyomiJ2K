--- conflicted
+++ resolved
@@ -43,23 +43,10 @@
             tools:background="@color/material_grey_700"
             app:layout_constraintVertical_bias="0.0" />
 
-<<<<<<< HEAD
-=======
-        <com.google.android.material.floatingactionbutton.FloatingActionButton
-            android:id="@+id/fab_favorite"
-            style="@style/Theme.Widget.FAB"
-            app:srcCompat="@drawable/ic_bookmark_border_white_24dp"
-            android:layout_marginBottom="16dp"
-            android:layout_marginEnd="16dp"
-            app:layout_constraintBottom_toBottomOf="parent"
-            app:layout_constraintEnd_toEndOf="parent"/>
-
->>>>>>> 83d5e458
         <androidx.core.widget.NestedScrollView
             android:id="@+id/info_scrollview"
             android:layout_width="0dp"
             android:layout_height="0dp"
-<<<<<<< HEAD
             android:layout_marginTop="0dp"
             android:layout_marginBottom="0dp"
             android:layout_marginLeft="16dp"
@@ -73,16 +60,6 @@
             android:layout_marginStart="16dp"
             android:layout_marginEnd="16dp"
             android:clipToPadding="false">
-=======
-            android:layout_marginTop="16dp"
-            android:layout_marginBottom="16dp"
-            android:layout_marginStart="16dp"
-            android:layout_marginEnd="16dp"
-            app:layout_constraintTop_toTopOf="parent"
-            app:layout_constraintBottom_toBottomOf="parent"
-            app:layout_constraintStart_toEndOf="@+id/manga_cover"
-            app:layout_constraintEnd_toEndOf="parent">
->>>>>>> 83d5e458
 
             <androidx.constraintlayout.widget.ConstraintLayout
                 android:layout_width="match_parent"
