--- conflicted
+++ resolved
@@ -1,9 +1,5 @@
 object AndroidVersions {
-<<<<<<< HEAD
-    const val compileSdk = 32
-=======
     const val compileSdk = 33
->>>>>>> 7d4e530b
     const val minSdk = 23
     const val targetSdk = 30
     const val versionCode = 93
